<<<<<<< HEAD
# 1.44.2 (April 4, 2025)

This release fixes a soundness issue in the broadcast channel. The channel
accepts values that are `Send` but `!Sync`. Previously, the channel called
`clone()` on these values without synchronizing. This release fixes the channel
by synchronizing calls to `.clone()` (Thanks Austin Bonander for finding and
reporting the issue).

### Fixed

- sync: synchronize `clone()` call in broadcast channel ([#7232])

[#7232]: https://github.com/tokio-rs/tokio/pull/7232

# 1.44.1 (March 13th, 2025)

### Fixed

- rt: skip defer queue in `block_in_place` context ([#7216])

[#7216]: https://github.com/tokio-rs/tokio/pull/7216

# 1.44.0 (March 7th, 2025)

This release changes the `from_std` method on sockets to panic if a blocking
socket is provided. We determined this change is not a breaking change as Tokio is not
intended to operate using blocking sockets. Doing so results in runtime hangs and
should be considered a bug. Accidentally passing a blocking socket to Tokio is one
of the most common user mistakes. If this change causes an issue for you, please
comment on [#7172].

### Added

 - coop: add `task::coop` module ([#7116])
 - process: add `Command::get_kill_on_drop()` ([#7086])
 - sync: add `broadcast::Sender::closed` ([#6685], [#7090])
 - sync: add `broadcast::WeakSender` ([#7100])
 - sync: add `oneshot::Receiver::is_empty()` ([#7153])
 - sync: add `oneshot::Receiver::is_terminated()` ([#7152])

### Fixed

 - fs: empty reads on `File` should not start a background read ([#7139])
 - process: calling `start_kill` on exited child should not fail ([#7160])
 - signal: fix `CTRL_CLOSE`, `CTRL_LOGOFF`, `CTRL_SHUTDOWN` on windows ([#7122])
 - sync: properly handle panic during mpsc drop ([#7094])

### Changes

 - runtime: clean up magic number in registration set ([#7112])
 - coop: make coop yield using waker defer strategy ([#7185])
 - macros: make `select!` budget-aware ([#7164])
 - net: panic when passing a blocking socket to `from_std` ([#7166])
 - io: clean up buffer casts ([#7142])

### Changes to unstable APIs

 - rt: add before and after task poll callbacks ([#7120])
 - tracing: make the task tracing API unstable public ([#6972])

### Documented

 - docs: fix nesting of sections in top-level docs ([#7159])
 - fs: rename symlink and hardlink parameter names ([#7143])
 - io: swap reader/writer in simplex doc test ([#7176])
 - macros: docs about `select!` alternatives ([#7110])
 - net: rename the argument for `send_to` ([#7146])
 - process: add example for reading `Child` stdout ([#7141])
 - process: clarify `Child::kill` behavior ([#7162])
 - process: fix grammar of the `ChildStdin` struct doc comment ([#7192])
 - runtime: consistently use `worker_threads` instead of `core_threads` ([#7186])

[#6685]: https://github.com/tokio-rs/tokio/pull/6685
[#6972]: https://github.com/tokio-rs/tokio/pull/6972
[#7086]: https://github.com/tokio-rs/tokio/pull/7086
[#7090]: https://github.com/tokio-rs/tokio/pull/7090
[#7094]: https://github.com/tokio-rs/tokio/pull/7094
[#7100]: https://github.com/tokio-rs/tokio/pull/7100
[#7110]: https://github.com/tokio-rs/tokio/pull/7110
[#7112]: https://github.com/tokio-rs/tokio/pull/7112
[#7116]: https://github.com/tokio-rs/tokio/pull/7116
[#7120]: https://github.com/tokio-rs/tokio/pull/7120
[#7122]: https://github.com/tokio-rs/tokio/pull/7122
[#7139]: https://github.com/tokio-rs/tokio/pull/7139
[#7141]: https://github.com/tokio-rs/tokio/pull/7141
[#7142]: https://github.com/tokio-rs/tokio/pull/7142
[#7143]: https://github.com/tokio-rs/tokio/pull/7143
[#7146]: https://github.com/tokio-rs/tokio/pull/7146
[#7152]: https://github.com/tokio-rs/tokio/pull/7152
[#7153]: https://github.com/tokio-rs/tokio/pull/7153
[#7159]: https://github.com/tokio-rs/tokio/pull/7159
[#7160]: https://github.com/tokio-rs/tokio/pull/7160
[#7162]: https://github.com/tokio-rs/tokio/pull/7162
[#7164]: https://github.com/tokio-rs/tokio/pull/7164
[#7166]: https://github.com/tokio-rs/tokio/pull/7166
[#7172]: https://github.com/tokio-rs/tokio/pull/7172
[#7176]: https://github.com/tokio-rs/tokio/pull/7176
[#7185]: https://github.com/tokio-rs/tokio/pull/7185
[#7186]: https://github.com/tokio-rs/tokio/pull/7186
[#7192]: https://github.com/tokio-rs/tokio/pull/7192

# 1.43.1 (April 2nd, 2025)
=======
# 1.43.1 (April 5th, 2025)
>>>>>>> 9e044e14

This release fixes a soundness issue in the broadcast channel. The channel
accepts values that are `Send` but `!Sync`. Previously, the channel called
`clone()` on these values without synchronizing. This release fixes the channel
by synchronizing calls to `.clone()` (Thanks Austin Bonander for finding and
reporting the issue).

### Fixed

- sync: synchronize `clone()` call in broadcast channel ([#7232])

[#7232]: https://github.com/tokio-rs/tokio/pull/7232

# 1.43.0 (Jan 8th, 2025)

### Added

- net: add `UdpSocket::peek` methods ([#7068])
- net: add support for Haiku OS ([#7042])
- process: add `Command::into_std()` ([#7014])
- signal: add `SignalKind::info` on illumos ([#6995])
- signal: add support for realtime signals on illumos ([#7029])

### Fixed

- io: don't call `set_len` before initializing vector in `Blocking` ([#7054])
- macros: suppress `clippy::needless_return` in `#[tokio::main]` ([#6874])
- runtime: fix thread parking on WebAssembly ([#7041])

### Changes

- chore: use unsync loads for `unsync_load` ([#7073])
- io: use `Buf::put_bytes` in `Repeat` read impl ([#7055])
- task: drop the join waker of a task eagerly ([#6986])

### Changes to unstable APIs

- metrics: improve flexibility of H2Histogram Configuration ([#6963])
- taskdump: add accessor methods for backtrace ([#6975])

### Documented

- io: clarify `ReadBuf::uninit` allows initialized buffers as well ([#7053])
- net: fix ambiguity in `TcpStream::try_write_vectored` docs ([#7067])
- runtime: fix `LocalRuntime` doc links ([#7074])
- sync: extend documentation for `watch::Receiver::wait_for` ([#7038])
- sync: fix typos in `OnceCell` docs ([#7047])

[#6874]: https://github.com/tokio-rs/tokio/pull/6874
[#6963]: https://github.com/tokio-rs/tokio/pull/6963
[#6975]: https://github.com/tokio-rs/tokio/pull/6975
[#6986]: https://github.com/tokio-rs/tokio/pull/6986
[#6995]: https://github.com/tokio-rs/tokio/pull/6995
[#7014]: https://github.com/tokio-rs/tokio/pull/7014
[#7029]: https://github.com/tokio-rs/tokio/pull/7029
[#7038]: https://github.com/tokio-rs/tokio/pull/7038
[#7041]: https://github.com/tokio-rs/tokio/pull/7041
[#7042]: https://github.com/tokio-rs/tokio/pull/7042
[#7047]: https://github.com/tokio-rs/tokio/pull/7047
[#7053]: https://github.com/tokio-rs/tokio/pull/7053
[#7054]: https://github.com/tokio-rs/tokio/pull/7054
[#7055]: https://github.com/tokio-rs/tokio/pull/7055
[#7067]: https://github.com/tokio-rs/tokio/pull/7067
[#7068]: https://github.com/tokio-rs/tokio/pull/7068
[#7073]: https://github.com/tokio-rs/tokio/pull/7073
[#7074]: https://github.com/tokio-rs/tokio/pull/7074

# 1.42.1 (April 8th, 2025)

This release fixes a soundness issue in the broadcast channel. The channel
accepts values that are `Send` but `!Sync`. Previously, the channel called
`clone()` on these values without synchronizing. This release fixes the channel
by synchronizing calls to `.clone()` (Thanks Austin Bonander for finding and
reporting the issue).

### Fixed

- sync: synchronize `clone()` call in broadcast channel ([#7232])

[#7232]: https://github.com/tokio-rs/tokio/pull/7232

# 1.42.0 (Dec 3rd, 2024)

### Added

- io: add `AsyncFd::{try_io, try_io_mut}` ([#6967])

### Fixed

- io: avoid `ptr->ref->ptr` roundtrip in RegistrationSet ([#6929])
- runtime: do not defer `yield_now` inside `block_in_place` ([#6999])

### Changes

- io: simplify io readiness logic ([#6966])

### Documented

- net: fix docs for `tokio::net::unix::{pid_t, gid_t, uid_t}` ([#6791])
- time: fix a typo in `Instant` docs ([#6982])

[#6791]: https://github.com/tokio-rs/tokio/pull/6791
[#6929]: https://github.com/tokio-rs/tokio/pull/6929
[#6966]: https://github.com/tokio-rs/tokio/pull/6966
[#6967]: https://github.com/tokio-rs/tokio/pull/6967
[#6982]: https://github.com/tokio-rs/tokio/pull/6982
[#6999]: https://github.com/tokio-rs/tokio/pull/6999

# 1.41.1 (Nov 7th, 2024)

### Fixed

- metrics: fix bug with wrong number of buckets for the histogram ([#6957])
- net: display `net` requirement for `net::UdpSocket` in docs ([#6938])
- net: fix typo in `TcpStream` internal comment ([#6944])

[#6957]: https://github.com/tokio-rs/tokio/pull/6957
[#6938]: https://github.com/tokio-rs/tokio/pull/6938
[#6944]: https://github.com/tokio-rs/tokio/pull/6944

# 1.41.0 (Oct 22nd, 2024)

### Added

- metrics: stabilize `global_queue_depth` ([#6854], [#6918])
- net: add conversions for unix `SocketAddr` ([#6868])
- sync: add `watch::Sender::sender_count` ([#6836])
- sync: add `mpsc::Receiver::blocking_recv_many` ([#6867])
- task: stabilize `Id` apis ([#6793], [#6891])

### Added (unstable)

- metrics: add H2 Histogram option to improve histogram granularity ([#6897])
- metrics: rename some histogram apis ([#6924])
- runtime: add `LocalRuntime` ([#6808])

### Changed

- runtime: box futures larger than 16k on release mode ([#6826])
- sync: add `#[must_use]` to `Notified` ([#6828])
- sync: make `watch` cooperative ([#6846])
- sync: make `broadcast::Receiver` cooperative ([#6870])
- task: add task size to tracing instrumentation ([#6881])
- wasm: enable `cfg_fs` for `wasi` target ([#6822])

### Fixed

- net: fix regression of abstract socket path in unix socket ([#6838])

### Documented

- io: recommend `OwnedFd` with `AsyncFd` ([#6821])
- io: document cancel safety of `AsyncFd` methods ([#6890])
- macros: render more comprehensible documentation for `join` and `try_join` ([#6814], [#6841])
- net: fix swapped examples for `TcpSocket::set_nodelay` and `TcpSocket::nodelay` ([#6840])
- sync: document runtime compatibility ([#6833])

[#6793]: https://github.com/tokio-rs/tokio/pull/6793
[#6808]: https://github.com/tokio-rs/tokio/pull/6808
[#6810]: https://github.com/tokio-rs/tokio/pull/6810
[#6814]: https://github.com/tokio-rs/tokio/pull/6814
[#6821]: https://github.com/tokio-rs/tokio/pull/6821
[#6822]: https://github.com/tokio-rs/tokio/pull/6822
[#6826]: https://github.com/tokio-rs/tokio/pull/6826
[#6828]: https://github.com/tokio-rs/tokio/pull/6828
[#6833]: https://github.com/tokio-rs/tokio/pull/6833
[#6836]: https://github.com/tokio-rs/tokio/pull/6836
[#6838]: https://github.com/tokio-rs/tokio/pull/6838
[#6840]: https://github.com/tokio-rs/tokio/pull/6840
[#6841]: https://github.com/tokio-rs/tokio/pull/6841
[#6846]: https://github.com/tokio-rs/tokio/pull/6846
[#6854]: https://github.com/tokio-rs/tokio/pull/6854
[#6867]: https://github.com/tokio-rs/tokio/pull/6867
[#6868]: https://github.com/tokio-rs/tokio/pull/6868
[#6870]: https://github.com/tokio-rs/tokio/pull/6870
[#6881]: https://github.com/tokio-rs/tokio/pull/6881
[#6890]: https://github.com/tokio-rs/tokio/pull/6890
[#6891]: https://github.com/tokio-rs/tokio/pull/6891
[#6897]: https://github.com/tokio-rs/tokio/pull/6897
[#6918]: https://github.com/tokio-rs/tokio/pull/6918
[#6924]: https://github.com/tokio-rs/tokio/pull/6924

# 1.40.0 (August 30th, 2024)

### Added

- io: add `util::SimplexStream` ([#6589])
- process: stabilize `Command::process_group` ([#6731])
- sync: add `{TrySendError,SendTimeoutError}::into_inner` ([#6755])
- task: add `JoinSet::join_all` ([#6784])

### Added (unstable)

- runtime: add `Builder::{on_task_spawn, on_task_terminate}` ([#6742])

### Changed

- io: use vectored io for `write_all_buf` when possible ([#6724])
- runtime: prevent niche-optimization to avoid triggering miri ([#6744])
- sync: mark mpsc types as `UnwindSafe` ([#6783])
- sync,time: make `Sleep` and `BatchSemaphore` instrumentation explicit roots ([#6727])
- task: use `NonZeroU64` for `task::Id` ([#6733])
- task: include panic message when printing `JoinError` ([#6753])
- task: add `#[must_use]` to `JoinHandle::abort_handle` ([#6762])
- time: eliminate timer wheel allocations ([#6779])

### Documented

- docs: clarify that `[build]` section doesn't go in Cargo.toml ([#6728])
- io: clarify zero remaining capacity case ([#6790])
- macros: improve documentation for `select!` ([#6774])
- sync: document mpsc channel allocation behavior ([#6773])

[#6589]: https://github.com/tokio-rs/tokio/pull/6589
[#6724]: https://github.com/tokio-rs/tokio/pull/6724
[#6727]: https://github.com/tokio-rs/tokio/pull/6727
[#6728]: https://github.com/tokio-rs/tokio/pull/6728
[#6731]: https://github.com/tokio-rs/tokio/pull/6731
[#6733]: https://github.com/tokio-rs/tokio/pull/6733
[#6742]: https://github.com/tokio-rs/tokio/pull/6742
[#6744]: https://github.com/tokio-rs/tokio/pull/6744
[#6753]: https://github.com/tokio-rs/tokio/pull/6753
[#6755]: https://github.com/tokio-rs/tokio/pull/6755
[#6762]: https://github.com/tokio-rs/tokio/pull/6762
[#6773]: https://github.com/tokio-rs/tokio/pull/6773
[#6774]: https://github.com/tokio-rs/tokio/pull/6774
[#6779]: https://github.com/tokio-rs/tokio/pull/6779
[#6783]: https://github.com/tokio-rs/tokio/pull/6783
[#6784]: https://github.com/tokio-rs/tokio/pull/6784
[#6790]: https://github.com/tokio-rs/tokio/pull/6790

# 1.39.3 (August 17th, 2024)

This release fixes a regression where the unix socket api stopped accepting
the abstract socket namespace. ([#6772])

[#6772]: https://github.com/tokio-rs/tokio/pull/6772

# 1.39.2 (July 27th, 2024)

This release fixes a regression where the `select!` macro stopped accepting
expressions that make use of temporary lifetime extension. ([#6722])

[#6722]: https://github.com/tokio-rs/tokio/pull/6722

# 1.39.1 (July 23rd, 2024)

This release reverts "time: avoid traversing entries in the time wheel twice"
because it contains a bug. ([#6715])

[#6715]: https://github.com/tokio-rs/tokio/pull/6715

# 1.39.0 (July 23rd, 2024)

Yanked. Please use 1.39.1 instead.

- This release bumps the MSRV to 1.70. ([#6645])
- This release upgrades to mio v1. ([#6635])
- This release upgrades to windows-sys v0.52 ([#6154])

### Added

- io: implement `AsyncSeek` for `Empty` ([#6663])
- metrics: stabilize `num_alive_tasks` ([#6619], [#6667])
- process: add `Command::as_std_mut` ([#6608])
- sync: add `watch::Sender::same_channel` ([#6637])
- sync: add `{Receiver,UnboundedReceiver}::{sender_strong_count,sender_weak_count}` ([#6661])
- sync: implement `Default` for `watch::Sender` ([#6626])
- task: implement `Clone` for `AbortHandle` ([#6621])
- task: stabilize `consume_budget` ([#6622])

### Changed

- io: improve panic message of `ReadBuf::put_slice()` ([#6629])
- io: read during write in `copy_bidirectional` and `copy` ([#6532])
- runtime: replace `num_cpus` with `available_parallelism` ([#6709])
- task: avoid stack overflow when passing large future to `block_on` ([#6692])
- time: avoid traversing entries in the time wheel twice ([#6584])
- time: support `IntoFuture` with `timeout` ([#6666])
- macros: support `IntoFuture` with `join!` and `select!` ([#6710])

### Fixed

- docs: fix docsrs builds with the fs feature enabled ([#6585])
- io: only use short-read optimization on known-to-be-compatible platforms ([#6668])
- time: fix overflow panic when using large durations with `Interval` ([#6612])

### Added (unstable)

- macros: allow `unhandled_panic` behavior for `#[tokio::main]` and `#[tokio::test]` ([#6593])
- metrics: add `spawned_tasks_count` ([#6114])
- metrics: add `worker_park_unpark_count` ([#6696])
- metrics: add worker thread id ([#6695])

### Documented

- io: update `tokio::io::stdout` documentation ([#6674])
- macros: typo fix in `join.rs` and `try_join.rs` ([#6641])
- runtime: fix typo in `unhandled_panic` ([#6660])
- task: document behavior of `JoinSet::try_join_next` when all tasks are running ([#6671])

[#6114]: https://github.com/tokio-rs/tokio/pull/6114
[#6154]: https://github.com/tokio-rs/tokio/pull/6154
[#6532]: https://github.com/tokio-rs/tokio/pull/6532
[#6584]: https://github.com/tokio-rs/tokio/pull/6584
[#6585]: https://github.com/tokio-rs/tokio/pull/6585
[#6593]: https://github.com/tokio-rs/tokio/pull/6593
[#6608]: https://github.com/tokio-rs/tokio/pull/6608
[#6612]: https://github.com/tokio-rs/tokio/pull/6612
[#6619]: https://github.com/tokio-rs/tokio/pull/6619
[#6621]: https://github.com/tokio-rs/tokio/pull/6621
[#6622]: https://github.com/tokio-rs/tokio/pull/6622
[#6626]: https://github.com/tokio-rs/tokio/pull/6626
[#6629]: https://github.com/tokio-rs/tokio/pull/6629
[#6635]: https://github.com/tokio-rs/tokio/pull/6635
[#6637]: https://github.com/tokio-rs/tokio/pull/6637
[#6641]: https://github.com/tokio-rs/tokio/pull/6641
[#6645]: https://github.com/tokio-rs/tokio/pull/6645
[#6660]: https://github.com/tokio-rs/tokio/pull/6660
[#6661]: https://github.com/tokio-rs/tokio/pull/6661
[#6663]: https://github.com/tokio-rs/tokio/pull/6663
[#6666]: https://github.com/tokio-rs/tokio/pull/6666
[#6667]: https://github.com/tokio-rs/tokio/pull/6667
[#6668]: https://github.com/tokio-rs/tokio/pull/6668
[#6671]: https://github.com/tokio-rs/tokio/pull/6671
[#6674]: https://github.com/tokio-rs/tokio/pull/6674
[#6692]: https://github.com/tokio-rs/tokio/pull/6692
[#6695]: https://github.com/tokio-rs/tokio/pull/6695
[#6696]: https://github.com/tokio-rs/tokio/pull/6696
[#6709]: https://github.com/tokio-rs/tokio/pull/6709
[#6710]: https://github.com/tokio-rs/tokio/pull/6710

# 1.38.2 (April 2nd, 2025)

This release fixes a soundness issue in the broadcast channel. The channel
accepts values that are `Send` but `!Sync`. Previously, the channel called
`clone()` on these values without synchronizing. This release fixes the channel
by synchronizing calls to `.clone()` (Thanks Austin Bonander for finding and
reporting the issue).

### Fixed

- sync: synchronize `clone()` call in broadcast channel ([#7232])

[#7232]: https://github.com/tokio-rs/tokio/pull/7232

# 1.38.1 (July 16th, 2024)

This release fixes the bug identified as ([#6682]), which caused timers not
to fire when they should.

### Fixed

- time: update `wake_up` while holding all the locks of sharded time wheels ([#6683])

[#6682]: https://github.com/tokio-rs/tokio/pull/6682
[#6683]: https://github.com/tokio-rs/tokio/pull/6683

# 1.38.0 (May 30th, 2024)

This release marks the beginning of stabilization for runtime metrics. It
stabilizes `RuntimeMetrics::worker_count`. Future releases will continue to
stabilize more metrics.

### Added

- fs: add `File::create_new` ([#6573])
- io: add `copy_bidirectional_with_sizes` ([#6500])
- io: implement `AsyncBufRead` for `Join` ([#6449])
- net: add Apple visionOS support ([#6465])
- net: implement `Clone` for `NamedPipeInfo` ([#6586])
- net: support QNX OS ([#6421])
- sync: add `Notify::notify_last` ([#6520])
- sync: add `mpsc::Receiver::{capacity,max_capacity}` ([#6511])
- sync: add `split` method to the semaphore permit ([#6472], [#6478])
- task: add `tokio::task::join_set::Builder::spawn_blocking` ([#6578])
- wasm: support rt-multi-thread with wasm32-wasi-preview1-threads ([#6510])

### Changed

- macros: make `#[tokio::test]` append `#[test]` at the end of the attribute list ([#6497])
- metrics: fix `blocking_threads` count ([#6551])
- metrics: stabilize `RuntimeMetrics::worker_count` ([#6556])
- runtime: move task out of the `lifo_slot` in `block_in_place` ([#6596])
- runtime: panic if `global_queue_interval` is zero ([#6445])
- sync: always drop message in destructor for oneshot receiver ([#6558])
- sync: instrument `Semaphore` for task dumps ([#6499])
- sync: use FIFO ordering when waking batches of wakers ([#6521])
- task: make `LocalKey::get` work with Clone types ([#6433])
- tests: update nix and mio-aio dev-dependencies ([#6552])
- time: clean up implementation ([#6517])
- time: lazily init timers on first poll ([#6512])
- time: remove the `true_when` field in `TimerShared` ([#6563])
- time: use sharding for timer implementation ([#6534])

### Fixed

- taskdump: allow building taskdump docs on non-unix machines ([#6564])
- time: check for overflow in `Interval::poll_tick` ([#6487])
- sync: fix incorrect `is_empty` on mpsc block boundaries ([#6603])

### Documented

- fs: rewrite file system docs ([#6467])
- io: fix `stdin` documentation ([#6581])
- io: fix obsolete reference in `ReadHalf::unsplit()` documentation ([#6498])
- macros: render more comprehensible documentation for `select!` ([#6468])
- net: add missing types to module docs ([#6482])
- net: fix misleading `NamedPipeServer` example ([#6590])
- sync: add examples for `SemaphorePermit`, `OwnedSemaphorePermit` ([#6477])
- sync: document that `Barrier::wait` is not cancel safe ([#6494])
- sync: explain relation between `watch::Sender::{subscribe,closed}` ([#6490])
- task: clarify that you can't abort `spawn_blocking` tasks ([#6571])
- task: fix a typo in doc of `LocalSet::run_until` ([#6599])
- time: fix test-util requirement for pause and resume in docs ([#6503])

[#6421]: https://github.com/tokio-rs/tokio/pull/6421
[#6433]: https://github.com/tokio-rs/tokio/pull/6433
[#6445]: https://github.com/tokio-rs/tokio/pull/6445
[#6449]: https://github.com/tokio-rs/tokio/pull/6449
[#6465]: https://github.com/tokio-rs/tokio/pull/6465
[#6467]: https://github.com/tokio-rs/tokio/pull/6467
[#6468]: https://github.com/tokio-rs/tokio/pull/6468
[#6472]: https://github.com/tokio-rs/tokio/pull/6472
[#6477]: https://github.com/tokio-rs/tokio/pull/6477
[#6478]: https://github.com/tokio-rs/tokio/pull/6478
[#6482]: https://github.com/tokio-rs/tokio/pull/6482
[#6487]: https://github.com/tokio-rs/tokio/pull/6487
[#6490]: https://github.com/tokio-rs/tokio/pull/6490
[#6494]: https://github.com/tokio-rs/tokio/pull/6494
[#6497]: https://github.com/tokio-rs/tokio/pull/6497
[#6498]: https://github.com/tokio-rs/tokio/pull/6498
[#6499]: https://github.com/tokio-rs/tokio/pull/6499
[#6500]: https://github.com/tokio-rs/tokio/pull/6500
[#6503]: https://github.com/tokio-rs/tokio/pull/6503
[#6510]: https://github.com/tokio-rs/tokio/pull/6510
[#6511]: https://github.com/tokio-rs/tokio/pull/6511
[#6512]: https://github.com/tokio-rs/tokio/pull/6512
[#6517]: https://github.com/tokio-rs/tokio/pull/6517
[#6520]: https://github.com/tokio-rs/tokio/pull/6520
[#6521]: https://github.com/tokio-rs/tokio/pull/6521
[#6534]: https://github.com/tokio-rs/tokio/pull/6534
[#6551]: https://github.com/tokio-rs/tokio/pull/6551
[#6552]: https://github.com/tokio-rs/tokio/pull/6552
[#6556]: https://github.com/tokio-rs/tokio/pull/6556
[#6558]: https://github.com/tokio-rs/tokio/pull/6558
[#6563]: https://github.com/tokio-rs/tokio/pull/6563
[#6564]: https://github.com/tokio-rs/tokio/pull/6564
[#6571]: https://github.com/tokio-rs/tokio/pull/6571
[#6573]: https://github.com/tokio-rs/tokio/pull/6573
[#6578]: https://github.com/tokio-rs/tokio/pull/6578
[#6581]: https://github.com/tokio-rs/tokio/pull/6581
[#6586]: https://github.com/tokio-rs/tokio/pull/6586
[#6590]: https://github.com/tokio-rs/tokio/pull/6590
[#6596]: https://github.com/tokio-rs/tokio/pull/6596
[#6599]: https://github.com/tokio-rs/tokio/pull/6599
[#6603]: https://github.com/tokio-rs/tokio/pull/6603

# 1.37.0 (March 28th, 2024)

### Added

- fs: add `set_max_buf_size` to `tokio::fs::File` ([#6411])
- io: add `try_new` and `try_with_interest` to `AsyncFd` ([#6345])
- sync: add `forget_permits` method to semaphore ([#6331])
- sync: add `is_closed`, `is_empty`, and `len` to mpsc receivers ([#6348])
- sync: add a `rwlock()` method to owned `RwLock` guards ([#6418])
- sync: expose strong and weak counts of mpsc sender handles ([#6405])
- sync: implement `Clone` for `watch::Sender` ([#6388])
- task: add `TaskLocalFuture::take_value` ([#6340])
- task: implement `FromIterator` for `JoinSet` ([#6300])

### Changed

- io: make `io::split` use a mutex instead of a spinlock ([#6403])

### Fixed

- docs: fix docsrs build without net feature ([#6360])
- macros: allow select with only else branch ([#6339])
- runtime: fix leaking registration entries when os registration fails ([#6329])

### Documented

- io: document cancel safety of `AsyncBufReadExt::fill_buf` ([#6431])
- io: document cancel safety of `AsyncReadExt`'s primitive read functions ([#6337])
- runtime: add doc link from `Runtime` to `#[tokio::main]` ([#6366])
- runtime: make the `enter` example deterministic ([#6351])
- sync: add Semaphore example for limiting the number of outgoing requests ([#6419])
- sync: fix missing period in broadcast docs ([#6377])
- sync: mark `mpsc::Sender::downgrade` with `#[must_use]` ([#6326])
- sync: reorder `const_new` before `new_with` ([#6392])
- sync: update watch channel docs ([#6395])
- task: fix documentation links ([#6336])

### Changed (unstable)

- runtime: include task `Id` in taskdumps ([#6328])
- runtime: panic if `unhandled_panic` is enabled when not supported ([#6410])

[#6300]: https://github.com/tokio-rs/tokio/pull/6300
[#6326]: https://github.com/tokio-rs/tokio/pull/6326
[#6328]: https://github.com/tokio-rs/tokio/pull/6328
[#6329]: https://github.com/tokio-rs/tokio/pull/6329
[#6331]: https://github.com/tokio-rs/tokio/pull/6331
[#6336]: https://github.com/tokio-rs/tokio/pull/6336
[#6337]: https://github.com/tokio-rs/tokio/pull/6337
[#6339]: https://github.com/tokio-rs/tokio/pull/6339
[#6340]: https://github.com/tokio-rs/tokio/pull/6340
[#6345]: https://github.com/tokio-rs/tokio/pull/6345
[#6348]: https://github.com/tokio-rs/tokio/pull/6348
[#6351]: https://github.com/tokio-rs/tokio/pull/6351
[#6360]: https://github.com/tokio-rs/tokio/pull/6360
[#6366]: https://github.com/tokio-rs/tokio/pull/6366
[#6377]: https://github.com/tokio-rs/tokio/pull/6377
[#6388]: https://github.com/tokio-rs/tokio/pull/6388
[#6392]: https://github.com/tokio-rs/tokio/pull/6392
[#6395]: https://github.com/tokio-rs/tokio/pull/6395
[#6403]: https://github.com/tokio-rs/tokio/pull/6403
[#6405]: https://github.com/tokio-rs/tokio/pull/6405
[#6410]: https://github.com/tokio-rs/tokio/pull/6410
[#6411]: https://github.com/tokio-rs/tokio/pull/6411
[#6418]: https://github.com/tokio-rs/tokio/pull/6418
[#6419]: https://github.com/tokio-rs/tokio/pull/6419
[#6431]: https://github.com/tokio-rs/tokio/pull/6431

# 1.36.0 (February 2nd, 2024)

### Added

- io: add `tokio::io::Join` ([#6220])
- io: implement `AsyncWrite` for `Empty` ([#6235])
- net: add support for anonymous unix pipes ([#6127])
- net: add `UnixSocket` ([#6290])
- net: expose keepalive option on `TcpSocket` ([#6311])
- sync: add `{Receiver,UnboundedReceiver}::poll_recv_many` ([#6236])
- sync: add `Sender::{try_,}reserve_many` ([#6205])
- sync: add `watch::Receiver::mark_unchanged` ([#6252])
- task: add `JoinSet::try_join_next` ([#6280])

### Changed

- io: make `copy` cooperative ([#6265])
- io: make `repeat` and `sink` cooperative ([#6254])
- io: simplify check for empty slice ([#6293])
- process: use pidfd on Linux when available ([#6152])
- sync: use AtomicBool in broadcast channel future ([#6298])

### Documented

- io: clarify `clear_ready` docs ([#6304])
- net: document that `*Fd` traits on `TcpSocket` are unix-only ([#6294])
- sync: document FIFO behavior of `tokio::sync::Mutex` ([#6279])
- chore: typographic improvements ([#6262])
- runtime: remove obsolete comment ([#6303])
- task: fix typo ([#6261])

[#6220]: https://github.com/tokio-rs/tokio/pull/6220
[#6235]: https://github.com/tokio-rs/tokio/pull/6235
[#6127]: https://github.com/tokio-rs/tokio/pull/6127
[#6290]: https://github.com/tokio-rs/tokio/pull/6290
[#6311]: https://github.com/tokio-rs/tokio/pull/6311
[#6236]: https://github.com/tokio-rs/tokio/pull/6236
[#6205]: https://github.com/tokio-rs/tokio/pull/6205
[#6252]: https://github.com/tokio-rs/tokio/pull/6252
[#6280]: https://github.com/tokio-rs/tokio/pull/6280
[#6265]: https://github.com/tokio-rs/tokio/pull/6265
[#6254]: https://github.com/tokio-rs/tokio/pull/6254
[#6293]: https://github.com/tokio-rs/tokio/pull/6293
[#6238]: https://github.com/tokio-rs/tokio/pull/6238
[#6152]: https://github.com/tokio-rs/tokio/pull/6152
[#6298]: https://github.com/tokio-rs/tokio/pull/6298
[#6262]: https://github.com/tokio-rs/tokio/pull/6262
[#6303]: https://github.com/tokio-rs/tokio/pull/6303
[#6261]: https://github.com/tokio-rs/tokio/pull/6261
[#6304]: https://github.com/tokio-rs/tokio/pull/6304
[#6294]: https://github.com/tokio-rs/tokio/pull/6294
[#6279]: https://github.com/tokio-rs/tokio/pull/6279

# 1.35.1 (December 19, 2023)

This is a forward part of a change that was backported to 1.25.3.

### Fixed

- io: add budgeting to `tokio::runtime::io::registration::async_io` ([#6221])

[#6221]: https://github.com/tokio-rs/tokio/pull/6221

# 1.35.0 (December 8th, 2023)

### Added

- net: add Apple watchOS support ([#6176])

### Changed

- io: drop the `Sized` requirements from `AsyncReadExt.read_buf` ([#6169])
- runtime: make `Runtime` unwind safe ([#6189])
- runtime: reduce the lock contention in task spawn ([#6001])
- tokio: update nix dependency to 0.27.1 ([#6190])

### Fixed

- chore: make `--cfg docsrs` work without net feature ([#6166])
- chore: use relaxed load for `unsync_load` on miri ([#6179])
- runtime: handle missing context on wake ([#6148])
- taskdump: fix taskdump cargo config example ([#6150])
- taskdump: skip notified tasks during taskdumps ([#6194])
- tracing: avoid creating resource spans with current parent, use a None parent instead ([#6107])
- tracing: make task span explicit root ([#6158])

### Documented

- io: flush in `AsyncWriteExt` examples ([#6149])
- runtime: document fairness guarantees and current behavior ([#6145])
- task: document cancel safety of `LocalSet::run_until` ([#6147])

[#6001]: https://github.com/tokio-rs/tokio/pull/6001
[#6107]: https://github.com/tokio-rs/tokio/pull/6107
[#6144]: https://github.com/tokio-rs/tokio/pull/6144
[#6145]: https://github.com/tokio-rs/tokio/pull/6145
[#6147]: https://github.com/tokio-rs/tokio/pull/6147
[#6148]: https://github.com/tokio-rs/tokio/pull/6148
[#6149]: https://github.com/tokio-rs/tokio/pull/6149
[#6150]: https://github.com/tokio-rs/tokio/pull/6150
[#6158]: https://github.com/tokio-rs/tokio/pull/6158
[#6166]: https://github.com/tokio-rs/tokio/pull/6166
[#6169]: https://github.com/tokio-rs/tokio/pull/6169
[#6176]: https://github.com/tokio-rs/tokio/pull/6176
[#6179]: https://github.com/tokio-rs/tokio/pull/6179
[#6189]: https://github.com/tokio-rs/tokio/pull/6189
[#6190]: https://github.com/tokio-rs/tokio/pull/6190
[#6194]: https://github.com/tokio-rs/tokio/pull/6194

# 1.34.0 (November 19th, 2023)

### Fixed

- io: allow `clear_readiness` after io driver shutdown ([#6067])
- io: fix integer overflow in `take` ([#6080])
- io: fix I/O resource hang ([#6134])
- sync: fix `broadcast::channel` link ([#6100])

### Changed

- macros: use `::core` qualified imports instead of `::std` inside `tokio::test` macro ([#5973])

### Added

- fs: update cfg attr in `fs::read_dir` to include `aix` ([#6075])
- sync: add `mpsc::Receiver::recv_many` ([#6010])
- tokio: added vita target support ([#6094])

[#5973]: https://github.com/tokio-rs/tokio/pull/5973
[#6067]: https://github.com/tokio-rs/tokio/pull/6067
[#6080]: https://github.com/tokio-rs/tokio/pull/6080
[#6134]: https://github.com/tokio-rs/tokio/pull/6134
[#6100]: https://github.com/tokio-rs/tokio/pull/6100
[#6075]: https://github.com/tokio-rs/tokio/pull/6075
[#6010]: https://github.com/tokio-rs/tokio/pull/6010
[#6094]: https://github.com/tokio-rs/tokio/pull/6094

# 1.33.0 (October 9, 2023)

### Fixed

- io: mark `Interest::add` with `#[must_use]` ([#6037])
- runtime: fix cache line size for RISC-V ([#5994])
- sync: prevent lock poisoning in `watch::Receiver::wait_for` ([#6021])
- task: fix `spawn_local` source location ([#5984])

### Changed

- sync: use Acquire/Release orderings instead of SeqCst in `watch` ([#6018])

### Added

- fs: add vectored writes to `tokio::fs::File` ([#5958])
- io: add `Interest::remove` method ([#5906])
- io: add vectored writes to `DuplexStream` ([#5985])
- net: add Apple tvOS support ([#6045])
- sync: add `?Sized` bound to `{MutexGuard,OwnedMutexGuard}::map` ([#5997])
- sync: add `watch::Receiver::mark_unseen` ([#5962], [#6014], [#6017])
- sync: add `watch::Sender::new` ([#5998])
- sync: add const fn `OnceCell::from_value` ([#5903])

### Removed

- remove unused `stats` feature ([#5952])

### Documented

- add missing backticks in code examples ([#5938], [#6056])
- fix typos ([#5988], [#6030])
- process: document that `Child::wait` is cancel safe ([#5977])
- sync: add examples for `Semaphore` ([#5939], [#5956], [#5978], [#6031], [#6032], [#6050])
- sync: document that `broadcast` capacity is a lower bound ([#6042])
- sync: document that `const_new` is not instrumented ([#6002])
- sync: improve cancel-safety documentation for `mpsc::Sender::send` ([#5947])
- sync: improve docs for `watch` channel ([#5954])
- taskdump: render taskdump documentation on docs.rs ([#5972])

### Unstable

- taskdump: fix potential deadlock ([#6036])

[#5903]: https://github.com/tokio-rs/tokio/pull/5903
[#5906]: https://github.com/tokio-rs/tokio/pull/5906
[#5938]: https://github.com/tokio-rs/tokio/pull/5938
[#5939]: https://github.com/tokio-rs/tokio/pull/5939
[#5947]: https://github.com/tokio-rs/tokio/pull/5947
[#5952]: https://github.com/tokio-rs/tokio/pull/5952
[#5954]: https://github.com/tokio-rs/tokio/pull/5954
[#5956]: https://github.com/tokio-rs/tokio/pull/5956
[#5958]: https://github.com/tokio-rs/tokio/pull/5958
[#5960]: https://github.com/tokio-rs/tokio/pull/5960
[#5962]: https://github.com/tokio-rs/tokio/pull/5962
[#5971]: https://github.com/tokio-rs/tokio/pull/5971
[#5972]: https://github.com/tokio-rs/tokio/pull/5972
[#5977]: https://github.com/tokio-rs/tokio/pull/5977
[#5978]: https://github.com/tokio-rs/tokio/pull/5978
[#5984]: https://github.com/tokio-rs/tokio/pull/5984
[#5985]: https://github.com/tokio-rs/tokio/pull/5985
[#5988]: https://github.com/tokio-rs/tokio/pull/5988
[#5994]: https://github.com/tokio-rs/tokio/pull/5994
[#5997]: https://github.com/tokio-rs/tokio/pull/5997
[#5998]: https://github.com/tokio-rs/tokio/pull/5998
[#6002]: https://github.com/tokio-rs/tokio/pull/6002
[#6014]: https://github.com/tokio-rs/tokio/pull/6014
[#6017]: https://github.com/tokio-rs/tokio/pull/6017
[#6018]: https://github.com/tokio-rs/tokio/pull/6018
[#6021]: https://github.com/tokio-rs/tokio/pull/6021
[#6030]: https://github.com/tokio-rs/tokio/pull/6030
[#6031]: https://github.com/tokio-rs/tokio/pull/6031
[#6032]: https://github.com/tokio-rs/tokio/pull/6032
[#6036]: https://github.com/tokio-rs/tokio/pull/6036
[#6037]: https://github.com/tokio-rs/tokio/pull/6037
[#6042]: https://github.com/tokio-rs/tokio/pull/6042
[#6045]: https://github.com/tokio-rs/tokio/pull/6045
[#6050]: https://github.com/tokio-rs/tokio/pull/6050
[#6056]: https://github.com/tokio-rs/tokio/pull/6056
[#6058]: https://github.com/tokio-rs/tokio/pull/6058

# 1.32.1 (December 19, 2023)

This is a forward part of a change that was backported to 1.25.3.

### Fixed

- io: add budgeting to `tokio::runtime::io::registration::async_io` ([#6221])

[#6221]: https://github.com/tokio-rs/tokio/pull/6221

# 1.32.0 (August 16, 2023)

### Fixed

- sync: fix potential quadratic behavior in `broadcast::Receiver` ([#5925])

### Added

- process: stabilize `Command::raw_arg` ([#5930])
- io: enable awaiting error readiness ([#5781])

### Unstable

- rt(alt): improve scalability of alt runtime as the number of cores grows ([#5935])

[#5925]: https://github.com/tokio-rs/tokio/pull/5925
[#5930]: https://github.com/tokio-rs/tokio/pull/5930
[#5781]: https://github.com/tokio-rs/tokio/pull/5781
[#5935]: https://github.com/tokio-rs/tokio/pull/5935

# 1.31.0 (August 10, 2023)

### Fixed

* io: delegate `WriteHalf::poll_write_vectored` ([#5914])

### Unstable

* rt(alt): fix memory leak in unstable next-gen scheduler prototype ([#5911])
* rt: expose mean task poll time metric ([#5927])

[#5914]: https://github.com/tokio-rs/tokio/pull/5914
[#5911]: https://github.com/tokio-rs/tokio/pull/5911
[#5927]: https://github.com/tokio-rs/tokio/pull/5927

# 1.30.0 (August 9, 2023)

This release bumps the MSRV of Tokio to 1.63. ([#5887])

### Changed

- tokio: reduce LLVM code generation ([#5859])
- io: support `--cfg mio_unsupported_force_poll_poll` flag ([#5881])
- sync: make `const_new` methods always available ([#5885])
- sync: avoid false sharing in mpsc channel ([#5829])
- rt: pop at least one task from inject queue ([#5908])

### Added

- sync: add `broadcast::Sender::new` ([#5824])
- net: implement `UCred` for espidf ([#5868])
- fs: add `File::options()` ([#5869])
- time: implement extra reset variants for `Interval` ([#5878])
- process: add `{ChildStd*}::into_owned_{fd, handle}` ([#5899])

### Removed

- tokio: removed unused `tokio_*` cfgs ([#5890])
- remove build script to speed up compilation ([#5887])

### Documented

- sync: mention lagging in docs for `broadcast::send` ([#5820])
- runtime: expand on sharing runtime docs ([#5858])
- io: use vec in example for `AsyncReadExt::read_exact` ([#5863])
- time: mark `Sleep` as `!Unpin` in docs ([#5916])
- process: fix `raw_arg` not showing up in docs ([#5865])

### Unstable

- rt: add runtime ID ([#5864])
- rt: initial implementation of new threaded runtime ([#5823])

[#5820]: https://github.com/tokio-rs/tokio/pull/5820
[#5823]: https://github.com/tokio-rs/tokio/pull/5823
[#5824]: https://github.com/tokio-rs/tokio/pull/5824
[#5829]: https://github.com/tokio-rs/tokio/pull/5829
[#5858]: https://github.com/tokio-rs/tokio/pull/5858
[#5859]: https://github.com/tokio-rs/tokio/pull/5859
[#5863]: https://github.com/tokio-rs/tokio/pull/5863
[#5864]: https://github.com/tokio-rs/tokio/pull/5864
[#5865]: https://github.com/tokio-rs/tokio/pull/5865
[#5868]: https://github.com/tokio-rs/tokio/pull/5868
[#5869]: https://github.com/tokio-rs/tokio/pull/5869
[#5878]: https://github.com/tokio-rs/tokio/pull/5878
[#5881]: https://github.com/tokio-rs/tokio/pull/5881
[#5885]: https://github.com/tokio-rs/tokio/pull/5885
[#5887]: https://github.com/tokio-rs/tokio/pull/5887
[#5890]: https://github.com/tokio-rs/tokio/pull/5890
[#5899]: https://github.com/tokio-rs/tokio/pull/5899
[#5908]: https://github.com/tokio-rs/tokio/pull/5908
[#5916]: https://github.com/tokio-rs/tokio/pull/5916

# 1.29.1 (June 29, 2023)

### Fixed

- rt: fix nesting two `block_in_place` with a `block_on` between ([#5837])

[#5837]: https://github.com/tokio-rs/tokio/pull/5837

# 1.29.0 (June 27, 2023)

Technically a breaking change, the `Send` implementation is removed from
`runtime::EnterGuard`. This change fixes a bug and should not impact most users.

### Breaking

- rt: `EnterGuard` should not be `Send` ([#5766])

### Fixed

- fs: reduce blocking ops in `fs::read_dir` ([#5653])
- rt: fix possible starvation ([#5686], [#5712])
- rt: fix stacked borrows issue in `JoinSet` ([#5693])
- rt: panic if `EnterGuard` dropped incorrect order ([#5772])
- time: do not overflow to signal value ([#5710])
- fs: wait for in-flight ops before cloning `File` ([#5803])

### Changed

- rt: reduce time to poll tasks scheduled from outside the runtime ([#5705], [#5720])

### Added

- net: add uds doc alias for unix sockets ([#5659])
- rt: add metric for number of tasks ([#5628])
- sync: implement more traits for channel errors ([#5666])
- net: add nodelay methods on TcpSocket ([#5672])
- sync: add `broadcast::Receiver::blocking_recv` ([#5690])
- process: add `raw_arg` method to `Command` ([#5704])
- io: support PRIORITY epoll events ([#5566])
- task: add `JoinSet::poll_join_next` ([#5721])
- net: add support for Redox OS ([#5790])


### Unstable

- rt: add the ability to dump task backtraces ([#5608], [#5676], [#5708], [#5717])
- rt: instrument task poll times with a histogram ([#5685])

[#5766]: https://github.com/tokio-rs/tokio/pull/5766
[#5653]: https://github.com/tokio-rs/tokio/pull/5653
[#5686]: https://github.com/tokio-rs/tokio/pull/5686
[#5712]: https://github.com/tokio-rs/tokio/pull/5712
[#5693]: https://github.com/tokio-rs/tokio/pull/5693
[#5772]: https://github.com/tokio-rs/tokio/pull/5772
[#5710]: https://github.com/tokio-rs/tokio/pull/5710
[#5803]: https://github.com/tokio-rs/tokio/pull/5803
[#5705]: https://github.com/tokio-rs/tokio/pull/5705
[#5720]: https://github.com/tokio-rs/tokio/pull/5720
[#5659]: https://github.com/tokio-rs/tokio/pull/5659
[#5628]: https://github.com/tokio-rs/tokio/pull/5628
[#5666]: https://github.com/tokio-rs/tokio/pull/5666
[#5672]: https://github.com/tokio-rs/tokio/pull/5672
[#5690]: https://github.com/tokio-rs/tokio/pull/5690
[#5704]: https://github.com/tokio-rs/tokio/pull/5704
[#5566]: https://github.com/tokio-rs/tokio/pull/5566
[#5721]: https://github.com/tokio-rs/tokio/pull/5721
[#5790]: https://github.com/tokio-rs/tokio/pull/5790
[#5608]: https://github.com/tokio-rs/tokio/pull/5608
[#5676]: https://github.com/tokio-rs/tokio/pull/5676
[#5708]: https://github.com/tokio-rs/tokio/pull/5708
[#5717]: https://github.com/tokio-rs/tokio/pull/5717
[#5685]: https://github.com/tokio-rs/tokio/pull/5685

# 1.28.2 (May 28, 2023)

Forward ports 1.18.6 changes.

### Fixed

- deps: disable default features for mio ([#5728])

[#5728]: https://github.com/tokio-rs/tokio/pull/5728

# 1.28.1 (May 10th, 2023)

This release fixes a mistake in the build script that makes `AsFd`
implementations unavailable on Rust 1.63. ([#5677])

[#5677]: https://github.com/tokio-rs/tokio/pull/5677

# 1.28.0 (April 25th, 2023)

### Added

- io: add `AsyncFd::async_io` ([#5542])
- io: impl BufMut for ReadBuf ([#5590])
- net: add `recv_buf` for `UdpSocket` and `UnixDatagram` ([#5583])
- sync: add `OwnedSemaphorePermit::semaphore` ([#5618])
- sync: add `same_channel` to broadcast channel ([#5607])
- sync: add `watch::Receiver::wait_for` ([#5611])
- task: add `JoinSet::spawn_blocking` and `JoinSet::spawn_blocking_on` ([#5612])

### Changed

- deps: update windows-sys to 0.48 ([#5591])
- io: make `read_to_end` not grow unnecessarily ([#5610])
- macros: make entrypoints more efficient ([#5621])
- sync: improve Debug impl for `RwLock` ([#5647])
- sync: reduce contention in `Notify` ([#5503])

### Fixed

- net: support `get_peer_cred` on AIX ([#5065])
- sync: avoid deadlocks in `broadcast` with custom wakers ([#5578])

### Documented

- sync: fix typo in `Semaphore::MAX_PERMITS` ([#5645])
- sync: fix typo in `tokio::sync::watch::Sender` docs ([#5587])

[#5065]: https://github.com/tokio-rs/tokio/pull/5065
[#5503]: https://github.com/tokio-rs/tokio/pull/5503
[#5542]: https://github.com/tokio-rs/tokio/pull/5542
[#5578]: https://github.com/tokio-rs/tokio/pull/5578
[#5583]: https://github.com/tokio-rs/tokio/pull/5583
[#5587]: https://github.com/tokio-rs/tokio/pull/5587
[#5590]: https://github.com/tokio-rs/tokio/pull/5590
[#5591]: https://github.com/tokio-rs/tokio/pull/5591
[#5607]: https://github.com/tokio-rs/tokio/pull/5607
[#5610]: https://github.com/tokio-rs/tokio/pull/5610
[#5611]: https://github.com/tokio-rs/tokio/pull/5611
[#5612]: https://github.com/tokio-rs/tokio/pull/5612
[#5618]: https://github.com/tokio-rs/tokio/pull/5618
[#5621]: https://github.com/tokio-rs/tokio/pull/5621
[#5645]: https://github.com/tokio-rs/tokio/pull/5645
[#5647]: https://github.com/tokio-rs/tokio/pull/5647

# 1.27.0 (March 27th, 2023)

This release bumps the MSRV of Tokio to 1.56. ([#5559])

### Added

- io: add `async_io` helper method to sockets ([#5512])
- io: add implementations of `AsFd`/`AsHandle`/`AsSocket` ([#5514], [#5540])
- net: add `UdpSocket::peek_sender()` ([#5520])
- sync: add `RwLockWriteGuard::{downgrade_map, try_downgrade_map}` ([#5527])
- task: add `JoinHandle::abort_handle` ([#5543])

### Changed

- io: use `memchr` from `libc` ([#5558])
- macros: accept path as crate rename in `#[tokio::main]` ([#5557])
- macros: update to syn 2.0.0 ([#5572])
- time: don't register for a wakeup when `Interval` returns `Ready` ([#5553])

### Fixed

- fs: fuse std iterator in `ReadDir` ([#5555])
- tracing: fix `spawn_blocking` location fields ([#5573])
- time: clean up redundant check in `Wheel::poll()` ([#5574])

### Documented

- macros: define cancellation safety ([#5525])
- io: add details to docs of `tokio::io::copy[_buf]` ([#5575])
- io: refer to `ReaderStream` and `StreamReader` in module docs ([#5576])

[#5512]: https://github.com/tokio-rs/tokio/pull/5512
[#5514]: https://github.com/tokio-rs/tokio/pull/5514
[#5520]: https://github.com/tokio-rs/tokio/pull/5520
[#5525]: https://github.com/tokio-rs/tokio/pull/5525
[#5527]: https://github.com/tokio-rs/tokio/pull/5527
[#5540]: https://github.com/tokio-rs/tokio/pull/5540
[#5543]: https://github.com/tokio-rs/tokio/pull/5543
[#5553]: https://github.com/tokio-rs/tokio/pull/5553
[#5555]: https://github.com/tokio-rs/tokio/pull/5555
[#5557]: https://github.com/tokio-rs/tokio/pull/5557
[#5558]: https://github.com/tokio-rs/tokio/pull/5558
[#5559]: https://github.com/tokio-rs/tokio/pull/5559
[#5572]: https://github.com/tokio-rs/tokio/pull/5572
[#5573]: https://github.com/tokio-rs/tokio/pull/5573
[#5574]: https://github.com/tokio-rs/tokio/pull/5574
[#5575]: https://github.com/tokio-rs/tokio/pull/5575
[#5576]: https://github.com/tokio-rs/tokio/pull/5576

# 1.26.0 (March 1st, 2023)

### Fixed

- macros: fix empty `join!` and `try_join!` ([#5504])
- sync: don't leak tracing spans in mutex guards ([#5469])
- sync: drop wakers after unlocking the mutex in Notify ([#5471])
- sync: drop wakers outside lock in semaphore ([#5475])

### Added

- fs: add `fs::try_exists` ([#4299])
- net: add types for named unix pipes ([#5351])
- sync: add `MappedOwnedMutexGuard` ([#5474])

### Changed

- chore: update windows-sys to 0.45 ([#5386])
- net: use Message Read Mode for named pipes ([#5350])
- sync: mark lock guards with `#[clippy::has_significant_drop]` ([#5422])
- sync: reduce contention in watch channel ([#5464])
- time: remove cache padding in timer entries ([#5468])
- time: Improve `Instant::now()` perf with test-util ([#5513])

### Internal Changes

- io: use `poll_fn` in `copy_bidirectional` ([#5486])
- net: refactor named pipe builders to not use bitfields ([#5477])
- rt: remove Arc from Clock ([#5434])
- sync: make `notify_waiters` calls atomic ([#5458])
- time: don't store deadline twice in sleep entries ([#5410])

### Unstable

- metrics: add a new metric for budget exhaustion yields ([#5517])

### Documented

- io: improve AsyncFd example ([#5481])
- runtime: document the nature of the main future ([#5494])
- runtime: remove extra period in docs ([#5511])
- signal: updated Documentation for Signals ([#5459])
- sync: add doc aliases for `blocking_*` methods ([#5448])
- sync: fix docs for Send/Sync bounds in broadcast ([#5480])
- sync: document drop behavior for channels ([#5497])
- task: clarify what happens to spawned work during runtime shutdown ([#5394])
- task: clarify `process::Command` docs ([#5413])
- task: fix wording with 'unsend' ([#5452])
- time: document immediate completion guarantee for timeouts ([#5509])
- tokio: document supported platforms ([#5483])

[#4299]: https://github.com/tokio-rs/tokio/pull/4299
[#5350]: https://github.com/tokio-rs/tokio/pull/5350
[#5351]: https://github.com/tokio-rs/tokio/pull/5351
[#5386]: https://github.com/tokio-rs/tokio/pull/5386
[#5394]: https://github.com/tokio-rs/tokio/pull/5394
[#5410]: https://github.com/tokio-rs/tokio/pull/5410
[#5413]: https://github.com/tokio-rs/tokio/pull/5413
[#5422]: https://github.com/tokio-rs/tokio/pull/5422
[#5434]: https://github.com/tokio-rs/tokio/pull/5434
[#5448]: https://github.com/tokio-rs/tokio/pull/5448
[#5452]: https://github.com/tokio-rs/tokio/pull/5452
[#5458]: https://github.com/tokio-rs/tokio/pull/5458
[#5459]: https://github.com/tokio-rs/tokio/pull/5459
[#5464]: https://github.com/tokio-rs/tokio/pull/5464
[#5468]: https://github.com/tokio-rs/tokio/pull/5468
[#5469]: https://github.com/tokio-rs/tokio/pull/5469
[#5471]: https://github.com/tokio-rs/tokio/pull/5471
[#5474]: https://github.com/tokio-rs/tokio/pull/5474
[#5475]: https://github.com/tokio-rs/tokio/pull/5475
[#5477]: https://github.com/tokio-rs/tokio/pull/5477
[#5480]: https://github.com/tokio-rs/tokio/pull/5480
[#5481]: https://github.com/tokio-rs/tokio/pull/5481
[#5483]: https://github.com/tokio-rs/tokio/pull/5483
[#5486]: https://github.com/tokio-rs/tokio/pull/5486
[#5494]: https://github.com/tokio-rs/tokio/pull/5494
[#5497]: https://github.com/tokio-rs/tokio/pull/5497
[#5504]: https://github.com/tokio-rs/tokio/pull/5504
[#5509]: https://github.com/tokio-rs/tokio/pull/5509
[#5511]: https://github.com/tokio-rs/tokio/pull/5511
[#5513]: https://github.com/tokio-rs/tokio/pull/5513
[#5517]: https://github.com/tokio-rs/tokio/pull/5517

# 1.25.3 (December 17th, 2023)

### Fixed
- io: add budgeting to `tokio::runtime::io::registration::async_io` ([#6221])

[#6221]: https://github.com/tokio-rs/tokio/pull/6221

# 1.25.2 (September 22, 2023)

Forward ports 1.20.6 changes.

### Changed

- io: use `memchr` from `libc` ([#5960])

[#5960]: https://github.com/tokio-rs/tokio/pull/5960

# 1.25.1 (May 28, 2023)

Forward ports 1.18.6 changes.

### Fixed

- deps: disable default features for mio ([#5728])

[#5728]: https://github.com/tokio-rs/tokio/pull/5728

# 1.25.0 (January 28, 2023)

### Fixed

- rt: fix runtime metrics reporting ([#5330])

### Added

- sync: add `broadcast::Sender::len` ([#5343])

### Changed

- fs: increase maximum read buffer size to 2MiB ([#5397])

[#5330]: https://github.com/tokio-rs/tokio/pull/5330
[#5343]: https://github.com/tokio-rs/tokio/pull/5343
[#5397]: https://github.com/tokio-rs/tokio/pull/5397

# 1.24.2 (January 17, 2023)

Forward ports 1.18.5 changes.

### Fixed

- io: fix unsoundness in `ReadHalf::unsplit` ([#5375])

[#5375]: https://github.com/tokio-rs/tokio/pull/5375

# 1.24.1 (January 6, 2022)

This release fixes a compilation failure on targets without `AtomicU64` when using rustc older than 1.63. ([#5356])

[#5356]: https://github.com/tokio-rs/tokio/pull/5356

# 1.24.0 (January 5, 2022)

### Fixed
 - rt: improve native `AtomicU64` support detection ([#5284])

### Added
 - rt: add configuration option for max number of I/O events polled from the OS
   per tick ([#5186])
 - rt: add an environment variable for configuring the default number of worker
   threads per runtime instance ([#4250])

### Changed
 - sync: reduce MPSC channel stack usage ([#5294])
 - io: reduce lock contention in I/O operations  ([#5300])
 - fs: speed up `read_dir()` by chunking operations ([#5309])
 - rt: use internal `ThreadId` implementation ([#5329])
 - test: don't auto-advance time when a `spawn_blocking` task is running ([#5115])

[#5186]: https://github.com/tokio-rs/tokio/pull/5186
[#5294]: https://github.com/tokio-rs/tokio/pull/5294
[#5284]: https://github.com/tokio-rs/tokio/pull/5284
[#4250]: https://github.com/tokio-rs/tokio/pull/4250
[#5300]: https://github.com/tokio-rs/tokio/pull/5300
[#5329]: https://github.com/tokio-rs/tokio/pull/5329
[#5115]: https://github.com/tokio-rs/tokio/pull/5115
[#5309]: https://github.com/tokio-rs/tokio/pull/5309

# 1.23.1 (January 4, 2022)

This release forward ports changes from 1.18.4.

### Fixed

- net: fix Windows named pipe server builder to maintain option when toggling
  pipe mode ([#5336]).

[#5336]: https://github.com/tokio-rs/tokio/pull/5336

# 1.23.0 (December 5, 2022)

### Fixed

 - net: fix Windows named pipe connect ([#5208])
 - io: support vectored writes for `ChildStdin` ([#5216])
 - io: fix `async fn ready()` false positive for OS-specific events ([#5231])

 ### Changed
 - runtime: `yield_now` defers task until after driver poll ([#5223])
 - runtime: reduce amount of codegen needed per spawned task ([#5213])
 - windows: replace `winapi` dependency with `windows-sys` ([#5204])

 [#5208]: https://github.com/tokio-rs/tokio/pull/5208
 [#5216]: https://github.com/tokio-rs/tokio/pull/5216
 [#5213]: https://github.com/tokio-rs/tokio/pull/5213
 [#5204]: https://github.com/tokio-rs/tokio/pull/5204
 [#5223]: https://github.com/tokio-rs/tokio/pull/5223
 [#5231]: https://github.com/tokio-rs/tokio/pull/5231

# 1.22.0 (November 17, 2022)

### Added
 - runtime: add `Handle::runtime_flavor` ([#5138])
 - sync: add `Mutex::blocking_lock_owned` ([#5130])
 - sync: add `Semaphore::MAX_PERMITS` ([#5144])
 - sync: add `merge()` to semaphore permits ([#4948])
 - sync: add `mpsc::WeakUnboundedSender` ([#5189])

### Added (unstable)

 - process: add `Command::process_group` ([#5114])
 - runtime: export metrics about the blocking thread pool ([#5161])
 - task: add `task::id()` and `task::try_id()` ([#5171])

### Fixed
 - macros: don't take ownership of futures in macros ([#5087])
 - runtime: fix Stacked Borrows violation in `LocalOwnedTasks` ([#5099])
 - runtime: mitigate ABA with 32-bit queue indices when possible ([#5042])
 - task: wake local tasks to the local queue when woken by the same thread ([#5095])
 - time: panic in release mode when `mark_pending` called illegally ([#5093])
 - runtime: fix typo in expect message ([#5169])
 - runtime: fix `unsync_load` on atomic types ([#5175])
 - task: elaborate safety comments in task deallocation ([#5172])
 - runtime: fix `LocalSet` drop in thread local ([#5179])
 - net: remove libc type leakage in a public API ([#5191])
 - runtime: update the alignment of `CachePadded` ([#5106])

### Changed
 - io: make `tokio::io::copy` continue filling the buffer when writer stalls ([#5066])
 - runtime: remove `coop::budget` from `LocalSet::run_until` ([#5155])
 - sync: make `Notify` panic safe ([#5154])

### Documented
 - io: fix doc for `write_i8` to use signed integers ([#5040])
 - net: fix doc typos for TCP and UDP `set_tos` methods ([#5073])
 - net: fix function name in `UdpSocket::recv` documentation ([#5150])
 - sync: typo in `TryLockError` for `RwLock::try_write` ([#5160])
 - task: document that spawned tasks execute immediately ([#5117])
 - time: document return type of `timeout` ([#5118])
 - time: document that `timeout` checks only before poll ([#5126])
 - sync: specify return type of `oneshot::Receiver` in docs ([#5198])

### Internal changes
 - runtime: use const `Mutex::new` for globals ([#5061])
 - runtime: remove `Option` around `mio::Events` in io driver ([#5078])
 - runtime: remove a conditional compilation clause ([#5104])
 - runtime: remove a reference to internal time handle ([#5107])
 - runtime: misc time driver cleanup ([#5120])
 - runtime: move signal driver to runtime module ([#5121])
 - runtime: signal driver now uses I/O driver directly ([#5125])
 - runtime: start decoupling I/O driver and I/O handle ([#5127])
 - runtime: switch `io::handle` refs with scheduler:Handle ([#5128])
 - runtime: remove Arc from I/O driver ([#5134])
 - runtime: use signal driver handle via `scheduler::Handle` ([#5135])
 - runtime: move internal clock fns out of context ([#5139])
 - runtime: remove `runtime::context` module ([#5140])
 - runtime: keep driver cfgs in `driver.rs` ([#5141])
 - runtime: add `runtime::context` to unify thread-locals ([#5143])
 - runtime: rename some confusing internal variables/fns ([#5151])
 - runtime: move `coop` mod into `runtime` ([#5152])
 - runtime: move budget state to context thread-local ([#5157])
 - runtime: move park logic into runtime module ([#5158])
 - runtime: move `Runtime` into its own file ([#5159])
 - runtime: unify entering a runtime with `Handle::enter` ([#5163])
 - runtime: remove handle reference from each scheduler ([#5166])
 - runtime: move `enter` into `context` ([#5167])
 - runtime: combine context and entered thread-locals ([#5168])
 - runtime: fix accidental unsetting of current handle ([#5178])
 - runtime: move `CoreStage` methods to `Core` ([#5182])
 - sync: name mpsc semaphore types ([#5146])

[#4948]: https://github.com/tokio-rs/tokio/pull/4948
[#5040]: https://github.com/tokio-rs/tokio/pull/5040
[#5042]: https://github.com/tokio-rs/tokio/pull/5042
[#5061]: https://github.com/tokio-rs/tokio/pull/5061
[#5066]: https://github.com/tokio-rs/tokio/pull/5066
[#5073]: https://github.com/tokio-rs/tokio/pull/5073
[#5078]: https://github.com/tokio-rs/tokio/pull/5078
[#5087]: https://github.com/tokio-rs/tokio/pull/5087
[#5093]: https://github.com/tokio-rs/tokio/pull/5093
[#5095]: https://github.com/tokio-rs/tokio/pull/5095
[#5099]: https://github.com/tokio-rs/tokio/pull/5099
[#5104]: https://github.com/tokio-rs/tokio/pull/5104
[#5106]: https://github.com/tokio-rs/tokio/pull/5106
[#5107]: https://github.com/tokio-rs/tokio/pull/5107
[#5114]: https://github.com/tokio-rs/tokio/pull/5114
[#5117]: https://github.com/tokio-rs/tokio/pull/5117
[#5118]: https://github.com/tokio-rs/tokio/pull/5118
[#5120]: https://github.com/tokio-rs/tokio/pull/5120
[#5121]: https://github.com/tokio-rs/tokio/pull/5121
[#5125]: https://github.com/tokio-rs/tokio/pull/5125
[#5126]: https://github.com/tokio-rs/tokio/pull/5126
[#5127]: https://github.com/tokio-rs/tokio/pull/5127
[#5128]: https://github.com/tokio-rs/tokio/pull/5128
[#5130]: https://github.com/tokio-rs/tokio/pull/5130
[#5134]: https://github.com/tokio-rs/tokio/pull/5134
[#5135]: https://github.com/tokio-rs/tokio/pull/5135
[#5138]: https://github.com/tokio-rs/tokio/pull/5138
[#5138]: https://github.com/tokio-rs/tokio/pull/5138
[#5139]: https://github.com/tokio-rs/tokio/pull/5139
[#5140]: https://github.com/tokio-rs/tokio/pull/5140
[#5141]: https://github.com/tokio-rs/tokio/pull/5141
[#5143]: https://github.com/tokio-rs/tokio/pull/5143
[#5144]: https://github.com/tokio-rs/tokio/pull/5144
[#5144]: https://github.com/tokio-rs/tokio/pull/5144
[#5146]: https://github.com/tokio-rs/tokio/pull/5146
[#5150]: https://github.com/tokio-rs/tokio/pull/5150
[#5151]: https://github.com/tokio-rs/tokio/pull/5151
[#5152]: https://github.com/tokio-rs/tokio/pull/5152
[#5154]: https://github.com/tokio-rs/tokio/pull/5154
[#5155]: https://github.com/tokio-rs/tokio/pull/5155
[#5157]: https://github.com/tokio-rs/tokio/pull/5157
[#5158]: https://github.com/tokio-rs/tokio/pull/5158
[#5159]: https://github.com/tokio-rs/tokio/pull/5159
[#5160]: https://github.com/tokio-rs/tokio/pull/5160
[#5161]: https://github.com/tokio-rs/tokio/pull/5161
[#5163]: https://github.com/tokio-rs/tokio/pull/5163
[#5166]: https://github.com/tokio-rs/tokio/pull/5166
[#5167]: https://github.com/tokio-rs/tokio/pull/5167
[#5168]: https://github.com/tokio-rs/tokio/pull/5168
[#5169]: https://github.com/tokio-rs/tokio/pull/5169
[#5171]: https://github.com/tokio-rs/tokio/pull/5171
[#5172]: https://github.com/tokio-rs/tokio/pull/5172
[#5175]: https://github.com/tokio-rs/tokio/pull/5175
[#5178]: https://github.com/tokio-rs/tokio/pull/5178
[#5179]: https://github.com/tokio-rs/tokio/pull/5179
[#5182]: https://github.com/tokio-rs/tokio/pull/5182
[#5189]: https://github.com/tokio-rs/tokio/pull/5189
[#5191]: https://github.com/tokio-rs/tokio/pull/5191
[#5198]: https://github.com/tokio-rs/tokio/pull/5198

# 1.21.2 (September 27, 2022)

This release removes the dependency on the `once_cell` crate to restore the MSRV
of 1.21.x, which is the latest minor version at the time of release. ([#5048])

[#5048]: https://github.com/tokio-rs/tokio/pull/5048

# 1.21.1 (September 13, 2022)

### Fixed

- net: fix dependency resolution for socket2 ([#5000])
- task: ignore failure to set TLS in `LocalSet` Drop ([#4976])

[#4976]: https://github.com/tokio-rs/tokio/pull/4976
[#5000]: https://github.com/tokio-rs/tokio/pull/5000

# 1.21.0 (September 2, 2022)

This release is the first release of Tokio to intentionally support WASM. The
`sync,macros,io-util,rt,time` features are stabilized on WASM. Additionally the
wasm32-wasi target is given unstable support for the `net` feature.

### Added

- net: add `device` and `bind_device` methods to TCP/UDP sockets ([#4882])
- net: add `tos` and `set_tos` methods to TCP and UDP sockets ([#4877])
- net: add security flags to named pipe `ServerOptions` ([#4845])
- signal: add more windows signal handlers ([#4924])
- sync: add `mpsc::Sender::max_capacity` method ([#4904])
- sync: implement Weak version of `mpsc::Sender` ([#4595])
- task: add `LocalSet::enter` ([#4765])
- task: stabilize `JoinSet` and `AbortHandle` ([#4920])
- tokio: add `track_caller` to public APIs ([#4805], [#4848], [#4852])
- wasm: initial support for `wasm32-wasi` target ([#4716])

### Fixed

- miri: improve miri compatibility by avoiding temporary references in `linked_list::Link` impls ([#4841])
- signal: don't register write interest on signal pipe ([#4898])
- sync: add `#[must_use]` to lock guards ([#4886])
- sync: fix hang when calling `recv` on closed and reopened broadcast channel ([#4867])
- task: propagate attributes on task-locals ([#4837])

### Changed

- fs: change panic to error in `File::start_seek` ([#4897])
- io: reduce syscalls in `poll_read` ([#4840])
- process: use blocking threadpool for child stdio I/O ([#4824])
- signal: make `SignalKind` methods const ([#4956])

### Internal changes

- rt: extract `basic_scheduler::Config` ([#4935])
- rt: move I/O driver into `runtime` module ([#4942])
- rt: rename internal scheduler types ([#4945])

### Documented

- chore: fix typos and grammar ([#4858], [#4894], [#4928])
- io: fix typo in `AsyncSeekExt::rewind` docs ([#4893])
- net: add documentation to `try_read()` for zero-length buffers ([#4937])
- runtime: remove incorrect panic section for `Builder::worker_threads` ([#4849])
- sync: doc of `watch::Sender::send` improved ([#4959])
- task: add cancel safety docs to `JoinHandle` ([#4901])
- task: expand on cancellation of `spawn_blocking` ([#4811])
- time: clarify that the first tick of `Interval::tick` happens immediately ([#4951])

### Unstable

- rt: add unstable option to disable the LIFO slot ([#4936])
- task: fix incorrect signature in `Builder::spawn_on` ([#4953])
- task: make `task::Builder::spawn*` methods fallible ([#4823])

[#4595]: https://github.com/tokio-rs/tokio/pull/4595
[#4716]: https://github.com/tokio-rs/tokio/pull/4716
[#4765]: https://github.com/tokio-rs/tokio/pull/4765
[#4805]: https://github.com/tokio-rs/tokio/pull/4805
[#4811]: https://github.com/tokio-rs/tokio/pull/4811
[#4823]: https://github.com/tokio-rs/tokio/pull/4823
[#4824]: https://github.com/tokio-rs/tokio/pull/4824
[#4837]: https://github.com/tokio-rs/tokio/pull/4837
[#4840]: https://github.com/tokio-rs/tokio/pull/4840
[#4841]: https://github.com/tokio-rs/tokio/pull/4841
[#4845]: https://github.com/tokio-rs/tokio/pull/4845
[#4848]: https://github.com/tokio-rs/tokio/pull/4848
[#4849]: https://github.com/tokio-rs/tokio/pull/4849
[#4852]: https://github.com/tokio-rs/tokio/pull/4852
[#4858]: https://github.com/tokio-rs/tokio/pull/4858
[#4867]: https://github.com/tokio-rs/tokio/pull/4867
[#4877]: https://github.com/tokio-rs/tokio/pull/4877
[#4882]: https://github.com/tokio-rs/tokio/pull/4882
[#4886]: https://github.com/tokio-rs/tokio/pull/4886
[#4893]: https://github.com/tokio-rs/tokio/pull/4893
[#4894]: https://github.com/tokio-rs/tokio/pull/4894
[#4897]: https://github.com/tokio-rs/tokio/pull/4897
[#4898]: https://github.com/tokio-rs/tokio/pull/4898
[#4901]: https://github.com/tokio-rs/tokio/pull/4901
[#4904]: https://github.com/tokio-rs/tokio/pull/4904
[#4920]: https://github.com/tokio-rs/tokio/pull/4920
[#4924]: https://github.com/tokio-rs/tokio/pull/4924
[#4928]: https://github.com/tokio-rs/tokio/pull/4928
[#4935]: https://github.com/tokio-rs/tokio/pull/4935
[#4936]: https://github.com/tokio-rs/tokio/pull/4936
[#4937]: https://github.com/tokio-rs/tokio/pull/4937
[#4942]: https://github.com/tokio-rs/tokio/pull/4942
[#4945]: https://github.com/tokio-rs/tokio/pull/4945
[#4951]: https://github.com/tokio-rs/tokio/pull/4951
[#4953]: https://github.com/tokio-rs/tokio/pull/4953
[#4956]: https://github.com/tokio-rs/tokio/pull/4956
[#4959]: https://github.com/tokio-rs/tokio/pull/4959

# 1.20.6 (September 22, 2023)

This is a backport of a change from 1.27.0.

### Changed

- io: use `memchr` from `libc` ([#5960])

[#5960]: https://github.com/tokio-rs/tokio/pull/5960

# 1.20.5 (May 28, 2023)

Forward ports 1.18.6 changes.

### Fixed

- deps: disable default features for mio ([#5728])

[#5728]: https://github.com/tokio-rs/tokio/pull/5728

# 1.20.4 (January 17, 2023)

Forward ports 1.18.5 changes.

### Fixed

- io: fix unsoundness in `ReadHalf::unsplit` ([#5375])

[#5375]: https://github.com/tokio-rs/tokio/pull/5375

# 1.20.3 (January 3, 2022)

This release forward ports changes from 1.18.4.

### Fixed

- net: fix Windows named pipe server builder to maintain option when toggling
  pipe mode ([#5336]).

[#5336]: https://github.com/tokio-rs/tokio/pull/5336

# 1.20.2 (September 27, 2022)

This release removes the dependency on the `once_cell` crate to restore the MSRV
of the 1.20.x LTS release. ([#5048])

[#5048]: https://github.com/tokio-rs/tokio/pull/5048

# 1.20.1 (July 25, 2022)

### Fixed

- chore: fix version detection in build script ([#4860])

[#4860]: https://github.com/tokio-rs/tokio/pull/4860

# 1.20.0 (July 12, 2022)

### Added
- tokio: add `track_caller` to public APIs ([#4772], [#4791], [#4793], [#4806], [#4808])
- sync: Add `has_changed` method to `watch::Ref` ([#4758])

### Changed

- time: remove `src/time/driver/wheel/stack.rs` ([#4766])
- rt: clean up arguments passed to basic scheduler ([#4767])
- net: be more specific about winapi features ([#4764])
- tokio: use const initialized thread locals where possible ([#4677])
- task: various small improvements to LocalKey ([#4795])

### Documented

- fs: warn about performance pitfall ([#4762])
- chore: fix spelling ([#4769])
- sync: document spurious failures in oneshot ([#4777])
- sync: add warning for watch in non-Send futures ([#4741])
- chore: fix typo ([#4798])

### Unstable

- joinset: rename `join_one` to `join_next` ([#4755])
- rt: unhandled panic config for current thread rt ([#4770])

[#4677]: https://github.com/tokio-rs/tokio/pull/4677
[#4741]: https://github.com/tokio-rs/tokio/pull/4741
[#4755]: https://github.com/tokio-rs/tokio/pull/4755
[#4758]: https://github.com/tokio-rs/tokio/pull/4758
[#4762]: https://github.com/tokio-rs/tokio/pull/4762
[#4764]: https://github.com/tokio-rs/tokio/pull/4764
[#4766]: https://github.com/tokio-rs/tokio/pull/4766
[#4767]: https://github.com/tokio-rs/tokio/pull/4767
[#4769]: https://github.com/tokio-rs/tokio/pull/4769
[#4770]: https://github.com/tokio-rs/tokio/pull/4770
[#4772]: https://github.com/tokio-rs/tokio/pull/4772
[#4777]: https://github.com/tokio-rs/tokio/pull/4777
[#4791]: https://github.com/tokio-rs/tokio/pull/4791
[#4793]: https://github.com/tokio-rs/tokio/pull/4793
[#4795]: https://github.com/tokio-rs/tokio/pull/4795
[#4798]: https://github.com/tokio-rs/tokio/pull/4798
[#4806]: https://github.com/tokio-rs/tokio/pull/4806
[#4808]: https://github.com/tokio-rs/tokio/pull/4808

# 1.19.2 (June 6, 2022)

This release fixes another bug in `Notified::enable`. ([#4751])

[#4751]: https://github.com/tokio-rs/tokio/pull/4751

# 1.19.1 (June 5, 2022)

This release fixes a bug in `Notified::enable`. ([#4747])

[#4747]: https://github.com/tokio-rs/tokio/pull/4747

# 1.19.0 (June 3, 2022)

### Added

- runtime: add `is_finished` method for `JoinHandle` and `AbortHandle` ([#4709])
- runtime: make global queue and event polling intervals configurable ([#4671])
- sync: add `Notified::enable` ([#4705])
- sync: add `watch::Sender::send_if_modified` ([#4591])
- sync: add resubscribe method to broadcast::Receiver ([#4607])
- net: add `take_error` to `TcpSocket` and `TcpStream` ([#4739])

### Changed

- io: refactor out usage of Weak in the io handle ([#4656])

### Fixed

- macros: avoid starvation in `join!` and `try_join!` ([#4624])

### Documented

- runtime: clarify semantics of tasks outliving `block_on` ([#4729])
- time: fix example for `MissedTickBehavior::Burst` ([#4713])

### Unstable

- metrics: correctly update atomics in `IoDriverMetrics` ([#4725])
- metrics: fix compilation with unstable, process, and rt, but without net ([#4682])
- task: add `#[track_caller]` to `JoinSet`/`JoinMap` ([#4697])
- task: add `Builder::{spawn_on, spawn_local_on, spawn_blocking_on}` ([#4683])
- task: add `consume_budget` for cooperative scheduling ([#4498])
- task: add `join_set::Builder` for configuring `JoinSet` tasks ([#4687])
- task: update return value of `JoinSet::join_one` ([#4726])

[#4498]: https://github.com/tokio-rs/tokio/pull/4498
[#4591]: https://github.com/tokio-rs/tokio/pull/4591
[#4607]: https://github.com/tokio-rs/tokio/pull/4607
[#4624]: https://github.com/tokio-rs/tokio/pull/4624
[#4656]: https://github.com/tokio-rs/tokio/pull/4656
[#4671]: https://github.com/tokio-rs/tokio/pull/4671
[#4682]: https://github.com/tokio-rs/tokio/pull/4682
[#4683]: https://github.com/tokio-rs/tokio/pull/4683
[#4687]: https://github.com/tokio-rs/tokio/pull/4687
[#4697]: https://github.com/tokio-rs/tokio/pull/4697
[#4705]: https://github.com/tokio-rs/tokio/pull/4705
[#4709]: https://github.com/tokio-rs/tokio/pull/4709
[#4713]: https://github.com/tokio-rs/tokio/pull/4713
[#4725]: https://github.com/tokio-rs/tokio/pull/4725
[#4726]: https://github.com/tokio-rs/tokio/pull/4726
[#4729]: https://github.com/tokio-rs/tokio/pull/4729
[#4739]: https://github.com/tokio-rs/tokio/pull/4739

# 1.18.6 (May 28, 2023)

### Fixed

- deps: disable default features for mio ([#5728])

[#5728]: https://github.com/tokio-rs/tokio/pull/5728

# 1.18.5 (January 17, 2023)

### Fixed

- io: fix unsoundness in `ReadHalf::unsplit` ([#5375])

[#5375]: https://github.com/tokio-rs/tokio/pull/5375

# 1.18.4 (January 3, 2022)

### Fixed

- net: fix Windows named pipe server builder to maintain option when toggling
  pipe mode ([#5336]).

[#5336]: https://github.com/tokio-rs/tokio/pull/5336

# 1.18.3 (September 27, 2022)

This release removes the dependency on the `once_cell` crate to restore the MSRV
of the 1.18.x LTS release. ([#5048])

[#5048]: https://github.com/tokio-rs/tokio/pull/5048

# 1.18.2 (May 5, 2022)

Add missing features for the `winapi` dependency. ([#4663])

[#4663]: https://github.com/tokio-rs/tokio/pull/4663

# 1.18.1 (May 2, 2022)

The 1.18.0 release broke the build for targets without 64-bit atomics when
building with `tokio_unstable`. This release fixes that. ([#4649])

[#4649]: https://github.com/tokio-rs/tokio/pull/4649

# 1.18.0 (April 27, 2022)

This release adds a number of new APIs in `tokio::net`, `tokio::signal`, and
`tokio::sync`. In addition, it adds new unstable APIs to `tokio::task` (`Id`s
for uniquely identifying a task, and `AbortHandle` for remotely cancelling a
task), as well as a number of bugfixes.

### Fixed

- blocking: add missing `#[track_caller]` for `spawn_blocking` ([#4616])
- macros: fix `select` macro to process 64 branches ([#4519])
- net: fix `try_io` methods not calling Mio's `try_io` internally ([#4582])
- runtime: recover when OS fails to spawn a new thread ([#4485])

### Added

- net: add `UdpSocket::peer_addr` ([#4611])
- net: add `try_read_buf` method for named pipes ([#4626])
- signal: add `SignalKind` `Hash`/`Eq` impls and `c_int` conversion ([#4540])
- signal: add support for signals up to `SIGRTMAX` ([#4555])
- sync: add `watch::Sender::send_modify` method ([#4310])
- sync: add `broadcast::Receiver::len` method ([#4542])
- sync: add `watch::Receiver::same_channel` method ([#4581])
- sync: implement `Clone` for `RecvError` types ([#4560])

### Changed

- update `mio` to 0.8.1 ([#4582])
- macros: rename `tokio::select!`'s internal `util` module ([#4543])
- runtime: use `Vec::with_capacity` when building runtime ([#4553])

### Documented

- improve docs for `tokio_unstable` ([#4524])
- runtime: include more documentation for thread_pool/worker ([#4511])
- runtime: update `Handle::current`'s docs to mention `EnterGuard` ([#4567])
- time: clarify platform specific timer resolution ([#4474])
- signal: document that `Signal::recv` is cancel-safe ([#4634])
- sync: `UnboundedReceiver` close docs ([#4548])

### Unstable

The following changes only apply when building with `--cfg tokio_unstable`:

- task: add `task::Id` type ([#4630])
- task: add `AbortHandle` type for cancelling tasks in a `JoinSet` ([#4530],
  [#4640])
- task: fix missing `doc(cfg(...))` attributes for `JoinSet` ([#4531])
- task: fix broken link in `AbortHandle` RustDoc ([#4545])
- metrics: add initial IO driver metrics ([#4507])


[#4616]: https://github.com/tokio-rs/tokio/pull/4616
[#4519]: https://github.com/tokio-rs/tokio/pull/4519
[#4582]: https://github.com/tokio-rs/tokio/pull/4582
[#4485]: https://github.com/tokio-rs/tokio/pull/4485
[#4613]: https://github.com/tokio-rs/tokio/pull/4613
[#4611]: https://github.com/tokio-rs/tokio/pull/4611
[#4626]: https://github.com/tokio-rs/tokio/pull/4626
[#4540]: https://github.com/tokio-rs/tokio/pull/4540
[#4555]: https://github.com/tokio-rs/tokio/pull/4555
[#4310]: https://github.com/tokio-rs/tokio/pull/4310
[#4542]: https://github.com/tokio-rs/tokio/pull/4542
[#4581]: https://github.com/tokio-rs/tokio/pull/4581
[#4560]: https://github.com/tokio-rs/tokio/pull/4560
[#4631]: https://github.com/tokio-rs/tokio/pull/4631
[#4582]: https://github.com/tokio-rs/tokio/pull/4582
[#4543]: https://github.com/tokio-rs/tokio/pull/4543
[#4553]: https://github.com/tokio-rs/tokio/pull/4553
[#4524]: https://github.com/tokio-rs/tokio/pull/4524
[#4511]: https://github.com/tokio-rs/tokio/pull/4511
[#4567]: https://github.com/tokio-rs/tokio/pull/4567
[#4474]: https://github.com/tokio-rs/tokio/pull/4474
[#4634]: https://github.com/tokio-rs/tokio/pull/4634
[#4548]: https://github.com/tokio-rs/tokio/pull/4548
[#4630]: https://github.com/tokio-rs/tokio/pull/4630
[#4530]: https://github.com/tokio-rs/tokio/pull/4530
[#4640]: https://github.com/tokio-rs/tokio/pull/4640
[#4531]: https://github.com/tokio-rs/tokio/pull/4531
[#4545]: https://github.com/tokio-rs/tokio/pull/4545
[#4507]: https://github.com/tokio-rs/tokio/pull/4507

# 1.17.0 (February 16, 2022)

This release updates the minimum supported Rust version (MSRV) to 1.49, the
`mio` dependency to v0.8, and the (optional) `parking_lot` dependency to v0.12.
Additionally, it contains several bug fixes, as well as internal refactoring and
performance improvements.

### Fixed

- time: prevent panicking in `sleep` with large durations ([#4495])
- time: eliminate potential panics in `Instant` arithmetic on platforms where
  `Instant::now` is not monotonic ([#4461])
- io: fix `DuplexStream` not participating in cooperative yielding ([#4478])
- rt: fix potential double panic when dropping a `JoinHandle` ([#4430])

### Changed

- update minimum supported Rust version to 1.49 ([#4457])
- update `parking_lot` dependency to v0.12.0 ([#4459])
- update `mio` dependency to v0.8 ([#4449])
- rt: remove an unnecessary lock in the blocking pool ([#4436])
- rt: remove an unnecessary enum in the basic scheduler ([#4462])
- time: use bit manipulation instead of modulo to improve performance ([#4480])
- net: use `std::future::Ready` instead of our own `Ready` future ([#4271])
- replace deprecated `atomic::spin_loop_hint` with `hint::spin_loop` ([#4491])
- fix miri failures in intrusive linked lists ([#4397])

### Documented

- io: add an example for `tokio::process::ChildStdin` ([#4479])

### Unstable

The following changes only apply when building with `--cfg tokio_unstable`:

- task: fix missing location information in `tracing` spans generated by
  `spawn_local` ([#4483])
- task: add `JoinSet` for managing sets of tasks ([#4335])
- metrics: fix compilation error on MIPS ([#4475])
- metrics: fix compilation error on arm32v7 ([#4453])

[#4495]: https://github.com/tokio-rs/tokio/pull/4495
[#4461]: https://github.com/tokio-rs/tokio/pull/4461
[#4478]: https://github.com/tokio-rs/tokio/pull/4478
[#4430]: https://github.com/tokio-rs/tokio/pull/4430
[#4457]: https://github.com/tokio-rs/tokio/pull/4457
[#4459]: https://github.com/tokio-rs/tokio/pull/4459
[#4449]: https://github.com/tokio-rs/tokio/pull/4449
[#4462]: https://github.com/tokio-rs/tokio/pull/4462
[#4436]: https://github.com/tokio-rs/tokio/pull/4436
[#4480]: https://github.com/tokio-rs/tokio/pull/4480
[#4271]: https://github.com/tokio-rs/tokio/pull/4271
[#4491]: https://github.com/tokio-rs/tokio/pull/4491
[#4397]: https://github.com/tokio-rs/tokio/pull/4397
[#4479]: https://github.com/tokio-rs/tokio/pull/4479
[#4483]: https://github.com/tokio-rs/tokio/pull/4483
[#4335]: https://github.com/tokio-rs/tokio/pull/4335
[#4475]: https://github.com/tokio-rs/tokio/pull/4475
[#4453]: https://github.com/tokio-rs/tokio/pull/4453

# 1.16.1 (January 28, 2022)

This release fixes a bug in [#4428] with the change [#4437].

[#4428]: https://github.com/tokio-rs/tokio/pull/4428
[#4437]: https://github.com/tokio-rs/tokio/pull/4437

# 1.16.0 (January 27, 2022)

Fixes a soundness bug in `io::Take` ([#4428]). The unsoundness is exposed when
leaking memory in the given `AsyncRead` implementation and then overwriting the
supplied buffer:

```rust
impl AsyncRead for Buggy {
    fn poll_read(
        self: Pin<&mut Self>,
        cx: &mut Context<'_>,
        buf: &mut ReadBuf<'_>
    ) -> Poll<Result<()>> {
      let new_buf = vec![0; 5].leak();
      *buf = ReadBuf::new(new_buf);
      buf.put_slice(b"hello");
      Poll::Ready(Ok(()))
    }
}
```

Also, this release includes improvements to the multi-threaded scheduler that
can increase throughput by up to 20% in some cases ([#4383]).

### Fixed

- io: **soundness** don't expose uninitialized memory when using `io::Take` in edge case ([#4428])
- fs: ensure `File::write` results in a `write` syscall when the runtime shuts down ([#4316])
- process: drop pipe after child exits in `wait_with_output` ([#4315])
- rt: improve error message when spawning a thread fails ([#4398])
- rt: reduce false-positive thread wakups in the multi-threaded scheduler ([#4383])
- sync: don't inherit `Send` from `parking_lot::*Guard` ([#4359])

### Added

- net: `TcpSocket::linger()` and `set_linger()` ([#4324])
- net: impl `UnwindSafe` for socket types ([#4384])
- rt: impl `UnwindSafe` for `JoinHandle` ([#4418])
- sync: `watch::Receiver::has_changed()` ([#4342])
- sync: `oneshot::Receiver::blocking_recv()` ([#4334])
- sync: `RwLock` blocking operations ([#4425])

### Unstable

The following changes only apply when building with `--cfg tokio_unstable`

- rt: **breaking change** overhaul runtime metrics API ([#4373])

[#4428]: https://github.com/tokio-rs/tokio/pull/4428
[#4316]: https://github.com/tokio-rs/tokio/pull/4316
[#4315]: https://github.com/tokio-rs/tokio/pull/4315
[#4398]: https://github.com/tokio-rs/tokio/pull/4398
[#4383]: https://github.com/tokio-rs/tokio/pull/4383
[#4359]: https://github.com/tokio-rs/tokio/pull/4359
[#4324]: https://github.com/tokio-rs/tokio/pull/4324
[#4384]: https://github.com/tokio-rs/tokio/pull/4384
[#4418]: https://github.com/tokio-rs/tokio/pull/4418
[#4342]: https://github.com/tokio-rs/tokio/pull/4342
[#4334]: https://github.com/tokio-rs/tokio/pull/4334
[#4425]: https://github.com/tokio-rs/tokio/pull/4425
[#4373]: https://github.com/tokio-rs/tokio/pull/4373

# 1.15.0 (December 15, 2021)

### Fixed

- io: add cooperative yielding support to `io::empty()` ([#4300])
- time: make timeout robust against budget-depleting tasks ([#4314])

### Changed

- update minimum supported Rust version to 1.46.

### Added

- time: add `Interval::reset()` ([#4248])
- io: add explicit lifetimes to `AsyncFdReadyGuard` ([#4267])
- process: add `Command::as_std()` ([#4295])

### Added (unstable)

- tracing: instrument `tokio::sync` types ([#4302])

[#4302]: https://github.com/tokio-rs/tokio/pull/4302
[#4300]: https://github.com/tokio-rs/tokio/pull/4300
[#4295]: https://github.com/tokio-rs/tokio/pull/4295
[#4267]: https://github.com/tokio-rs/tokio/pull/4267
[#4248]: https://github.com/tokio-rs/tokio/pull/4248
[#4314]: https://github.com/tokio-rs/tokio/pull/4314

# 1.14.0 (November 15, 2021)

### Fixed

- macros: fix compiler errors when using `mut` patterns in `select!` ([#4211])
- sync: fix a data race between `oneshot::Sender::send` and awaiting a
  `oneshot::Receiver` when the oneshot has been closed ([#4226])
- sync: make `AtomicWaker` panic safe ([#3689])
- runtime: fix basic scheduler dropping tasks outside a runtime context
  ([#4213])

### Added

- stats: add `RuntimeStats::busy_duration_total` ([#4179], [#4223])

### Changed

- io: updated `copy` buffer size to match `std::io::copy` ([#4209])

### Documented

-  io: rename buffer to file in doc-test ([#4230])
-  sync: fix Notify example ([#4212])

[#4211]: https://github.com/tokio-rs/tokio/pull/4211
[#4226]: https://github.com/tokio-rs/tokio/pull/4226
[#3689]: https://github.com/tokio-rs/tokio/pull/3689
[#4213]: https://github.com/tokio-rs/tokio/pull/4213
[#4179]: https://github.com/tokio-rs/tokio/pull/4179
[#4223]: https://github.com/tokio-rs/tokio/pull/4223
[#4209]: https://github.com/tokio-rs/tokio/pull/4209
[#4230]: https://github.com/tokio-rs/tokio/pull/4230
[#4212]: https://github.com/tokio-rs/tokio/pull/4212

# 1.13.1 (November 15, 2021)

### Fixed

- sync: fix a data race between `oneshot::Sender::send` and awaiting a
  `oneshot::Receiver` when the oneshot has been closed ([#4226])

[#4226]: https://github.com/tokio-rs/tokio/pull/4226

# 1.13.0 (October 29, 2021)

### Fixed

- sync: fix `Notify` to clone the waker before locking its waiter list ([#4129])
- tokio: add riscv32 to non atomic64 architectures ([#4185])

### Added

- net: add `poll_{recv,send}_ready` methods to `udp` and `uds_datagram` ([#4131])
- net: add `try_*`, `readable`, `writable`, `ready`, and `peer_addr` methods to split halves ([#4120])
- sync: add `blocking_lock` to `Mutex` ([#4130])
- sync: add `watch::Sender::send_replace` ([#3962], [#4195])
- sync: expand `Debug` for `Mutex<T>` impl to unsized `T` ([#4134])
- tracing: instrument time::Sleep ([#4072])
- tracing: use structured location fields for spawned tasks ([#4128])

### Changed

- io: add assert in `copy_bidirectional` that `poll_write` is sensible ([#4125])
- macros: use qualified syntax when polling in `select!` ([#4192])
- runtime: handle `block_on` wakeups better ([#4157])
- task: allocate callback on heap immediately in debug mode ([#4203])
- tokio: assert platform-minimum requirements at build time ([#3797])

### Documented

- docs: conversion of doc comments to indicative mood ([#4174])
- docs: add returning on the first error example for `try_join!` ([#4133])
- docs: fixing broken links in `tokio/src/lib.rs` ([#4132])
- signal: add example with background listener ([#4171])
- sync: add more oneshot examples ([#4153])
- time: document `Interval::tick` cancel safety ([#4152])

[#3797]: https://github.com/tokio-rs/tokio/pull/3797
[#3962]: https://github.com/tokio-rs/tokio/pull/3962
[#4072]: https://github.com/tokio-rs/tokio/pull/4072
[#4120]: https://github.com/tokio-rs/tokio/pull/4120
[#4125]: https://github.com/tokio-rs/tokio/pull/4125
[#4128]: https://github.com/tokio-rs/tokio/pull/4128
[#4129]: https://github.com/tokio-rs/tokio/pull/4129
[#4130]: https://github.com/tokio-rs/tokio/pull/4130
[#4131]: https://github.com/tokio-rs/tokio/pull/4131
[#4132]: https://github.com/tokio-rs/tokio/pull/4132
[#4133]: https://github.com/tokio-rs/tokio/pull/4133
[#4134]: https://github.com/tokio-rs/tokio/pull/4134
[#4152]: https://github.com/tokio-rs/tokio/pull/4152
[#4153]: https://github.com/tokio-rs/tokio/pull/4153
[#4157]: https://github.com/tokio-rs/tokio/pull/4157
[#4171]: https://github.com/tokio-rs/tokio/pull/4171
[#4174]: https://github.com/tokio-rs/tokio/pull/4174
[#4185]: https://github.com/tokio-rs/tokio/pull/4185
[#4192]: https://github.com/tokio-rs/tokio/pull/4192
[#4195]: https://github.com/tokio-rs/tokio/pull/4195
[#4203]: https://github.com/tokio-rs/tokio/pull/4203

# 1.12.0 (September 21, 2021)

### Fixed

- mpsc: ensure `try_reserve` error is consistent with `try_send` ([#4119])
- mpsc: use `spin_loop_hint` instead of `yield_now` ([#4115])
- sync: make `SendError` field public ([#4097])

### Added

- io: add POSIX AIO on FreeBSD ([#4054])
- io: add convenience method `AsyncSeekExt::rewind` ([#4107])
- runtime: add tracing span for `block_on` futures ([#4094])
- runtime: callback when a worker parks and unparks ([#4070])
- sync: implement `try_recv` for mpsc channels ([#4113])

### Documented

- docs: clarify CPU-bound tasks on Tokio ([#4105])
- mpsc: document spurious failures on `poll_recv` ([#4117])
- mpsc: document that `PollSender` impls `Sink` ([#4110])
- task: document non-guarantees of `yield_now` ([#4091])
- time: document paused time details better ([#4061], [#4103])

[#4027]: https://github.com/tokio-rs/tokio/pull/4027
[#4054]: https://github.com/tokio-rs/tokio/pull/4054
[#4061]: https://github.com/tokio-rs/tokio/pull/4061
[#4070]: https://github.com/tokio-rs/tokio/pull/4070
[#4091]: https://github.com/tokio-rs/tokio/pull/4091
[#4094]: https://github.com/tokio-rs/tokio/pull/4094
[#4097]: https://github.com/tokio-rs/tokio/pull/4097
[#4103]: https://github.com/tokio-rs/tokio/pull/4103
[#4105]: https://github.com/tokio-rs/tokio/pull/4105
[#4107]: https://github.com/tokio-rs/tokio/pull/4107
[#4110]: https://github.com/tokio-rs/tokio/pull/4110
[#4113]: https://github.com/tokio-rs/tokio/pull/4113
[#4115]: https://github.com/tokio-rs/tokio/pull/4115
[#4117]: https://github.com/tokio-rs/tokio/pull/4117
[#4119]: https://github.com/tokio-rs/tokio/pull/4119

# 1.11.0 (August 31, 2021)

### Fixed

 - time: don't panic when Instant is not monotonic ([#4044])
 - io: fix panic in `fill_buf` by not calling `poll_fill_buf` twice ([#4084])

### Added

 - watch: add `watch::Sender::subscribe` ([#3800])
 - process: add `from_std` to `ChildStd*` ([#4045])
 - stats: initial work on runtime stats ([#4043])

### Changed

 - tracing: change span naming to new console convention ([#4042])
 - io: speed-up waking by using uninitialized array ([#4055], [#4071], [#4075])

### Documented

 - time: make Sleep examples easier to find ([#4040])

[#3800]: https://github.com/tokio-rs/tokio/pull/3800
[#4040]: https://github.com/tokio-rs/tokio/pull/4040
[#4042]: https://github.com/tokio-rs/tokio/pull/4042
[#4043]: https://github.com/tokio-rs/tokio/pull/4043
[#4044]: https://github.com/tokio-rs/tokio/pull/4044
[#4045]: https://github.com/tokio-rs/tokio/pull/4045
[#4055]: https://github.com/tokio-rs/tokio/pull/4055
[#4071]: https://github.com/tokio-rs/tokio/pull/4071
[#4075]: https://github.com/tokio-rs/tokio/pull/4075
[#4084]: https://github.com/tokio-rs/tokio/pull/4084

# 1.10.1 (August 24, 2021)

### Fixed

 - runtime: fix leak in UnownedTask ([#4063])

[#4063]: https://github.com/tokio-rs/tokio/pull/4063

# 1.10.0 (August 12, 2021)

### Added

 - io: add `(read|write)_f(32|64)[_le]` methods ([#4022])
 - io: add `fill_buf` and `consume` to `AsyncBufReadExt` ([#3991])
 - process: add `Child::raw_handle()` on windows ([#3998])

### Fixed

 - doc: fix non-doc builds with `--cfg docsrs` ([#4020])
 - io: flush eagerly in `io::copy` ([#4001])
 - runtime: a debug assert was sometimes triggered during shutdown ([#4005])
 - sync: use `spin_loop_hint` instead of `yield_now` in mpsc ([#4037])
 - tokio: the test-util feature depends on rt, sync, and time ([#4036])

### Changes

 - runtime: reorganize parts of the runtime ([#3979], [#4005])
 - signal: make windows docs for signal module show up on unix builds ([#3770])
 - task: quickly send task to heap on debug mode ([#4009])

### Documented

 - io: document cancellation safety of `AsyncBufReadExt` ([#3997])
 - sync: document when `watch::send` fails ([#4021])

[#3770]: https://github.com/tokio-rs/tokio/pull/3770
[#3979]: https://github.com/tokio-rs/tokio/pull/3979
[#3991]: https://github.com/tokio-rs/tokio/pull/3991
[#3997]: https://github.com/tokio-rs/tokio/pull/3997
[#3998]: https://github.com/tokio-rs/tokio/pull/3998
[#4001]: https://github.com/tokio-rs/tokio/pull/4001
[#4005]: https://github.com/tokio-rs/tokio/pull/4005
[#4009]: https://github.com/tokio-rs/tokio/pull/4009
[#4020]: https://github.com/tokio-rs/tokio/pull/4020
[#4021]: https://github.com/tokio-rs/tokio/pull/4021
[#4022]: https://github.com/tokio-rs/tokio/pull/4022
[#4036]: https://github.com/tokio-rs/tokio/pull/4036
[#4037]: https://github.com/tokio-rs/tokio/pull/4037

# 1.9.0 (July 22, 2021)

### Added

 - net: allow customized I/O operations for `TcpStream` ([#3888])
 - sync: add getter for the mutex from a guard ([#3928])
 - task: expose nameable future for `TaskLocal::scope` ([#3273])

### Fixed

 - Fix leak if output of future panics on drop ([#3967])
 - Fix leak in `LocalSet` ([#3978])

### Changes

 - runtime: reorganize parts of the runtime ([#3909], [#3939], [#3950], [#3955], [#3980])
 - sync: clean up `OnceCell` ([#3945])
 - task: remove mutex in `JoinError` ([#3959])

[#3273]: https://github.com/tokio-rs/tokio/pull/3273
[#3888]: https://github.com/tokio-rs/tokio/pull/3888
[#3909]: https://github.com/tokio-rs/tokio/pull/3909
[#3928]: https://github.com/tokio-rs/tokio/pull/3928
[#3934]: https://github.com/tokio-rs/tokio/pull/3934
[#3939]: https://github.com/tokio-rs/tokio/pull/3939
[#3945]: https://github.com/tokio-rs/tokio/pull/3945
[#3950]: https://github.com/tokio-rs/tokio/pull/3950
[#3955]: https://github.com/tokio-rs/tokio/pull/3955
[#3959]: https://github.com/tokio-rs/tokio/pull/3959
[#3967]: https://github.com/tokio-rs/tokio/pull/3967
[#3978]: https://github.com/tokio-rs/tokio/pull/3978
[#3980]: https://github.com/tokio-rs/tokio/pull/3980

# 1.8.3 (July 26, 2021)

This release backports two fixes from 1.9.0

### Fixed

 - Fix leak if output of future panics on drop ([#3967])
 - Fix leak in `LocalSet` ([#3978])

[#3967]: https://github.com/tokio-rs/tokio/pull/3967
[#3978]: https://github.com/tokio-rs/tokio/pull/3978

# 1.8.2 (July 19, 2021)

Fixes a missed edge case from 1.8.1.

### Fixed

- runtime: drop canceled future on next poll ([#3965])

[#3965]: https://github.com/tokio-rs/tokio/pull/3965

# 1.8.1 (July 6, 2021)

Forward ports 1.5.1 fixes.

### Fixed

- runtime: remotely abort tasks on `JoinHandle::abort` ([#3934])

[#3934]: https://github.com/tokio-rs/tokio/pull/3934

# 1.8.0 (July 2, 2021)

### Added

- io: add `get_{ref,mut}` methods to `AsyncFdReadyGuard` and `AsyncFdReadyMutGuard` ([#3807])
- io: efficient implementation of vectored writes for `BufWriter` ([#3163])
- net: add ready/try methods to `NamedPipe{Client,Server}` ([#3866], [#3899])
- sync: add `watch::Receiver::borrow_and_update` ([#3813])
- sync: implement `From<T>` for `OnceCell<T>` ([#3877])
- time: allow users to specify Interval behavior when delayed ([#3721])

### Added (unstable)

- rt: add `tokio::task::Builder` ([#3881])

### Fixed

- net: handle HUP event with `UnixStream` ([#3898])

### Documented

- doc: document cancellation safety ([#3900])
- time: add wait alias to sleep ([#3897])
- time: document auto-advancing behavior of runtime ([#3763])

[#3163]: https://github.com/tokio-rs/tokio/pull/3163
[#3721]: https://github.com/tokio-rs/tokio/pull/3721
[#3763]: https://github.com/tokio-rs/tokio/pull/3763
[#3807]: https://github.com/tokio-rs/tokio/pull/3807
[#3813]: https://github.com/tokio-rs/tokio/pull/3813
[#3866]: https://github.com/tokio-rs/tokio/pull/3866
[#3877]: https://github.com/tokio-rs/tokio/pull/3877
[#3881]: https://github.com/tokio-rs/tokio/pull/3881
[#3897]: https://github.com/tokio-rs/tokio/pull/3897
[#3898]: https://github.com/tokio-rs/tokio/pull/3898
[#3899]: https://github.com/tokio-rs/tokio/pull/3899
[#3900]: https://github.com/tokio-rs/tokio/pull/3900

# 1.7.2 (July 6, 2021)

Forward ports 1.5.1 fixes.

### Fixed

- runtime: remotely abort tasks on `JoinHandle::abort` ([#3934])

[#3934]: https://github.com/tokio-rs/tokio/pull/3934

# 1.7.1 (June 18, 2021)

### Fixed

- runtime: fix early task shutdown during runtime shutdown ([#3870])

[#3870]: https://github.com/tokio-rs/tokio/pull/3870

# 1.7.0 (June 15, 2021)

### Added

- net: add named pipes on windows ([#3760])
- net: add `TcpSocket` from `std::net::TcpStream` conversion ([#3838])
- sync: add `receiver_count` to `watch::Sender` ([#3729])
- sync: export `sync::notify::Notified` future publicly ([#3840])
- tracing: instrument task wakers ([#3836])

### Fixed

- macros: suppress `clippy::default_numeric_fallback` lint in generated code ([#3831])
- runtime: immediately drop new tasks when runtime is shut down ([#3752])
- sync: deprecate unused `mpsc::RecvError` type ([#3833])

### Documented

- io: clarify EOF condition for `AsyncReadExt::read_buf` ([#3850])
- io: clarify limits on return values of `AsyncWrite::poll_write` ([#3820])
- sync: add examples to Semaphore ([#3808])

[#3729]: https://github.com/tokio-rs/tokio/pull/3729
[#3752]: https://github.com/tokio-rs/tokio/pull/3752
[#3760]: https://github.com/tokio-rs/tokio/pull/3760
[#3808]: https://github.com/tokio-rs/tokio/pull/3808
[#3820]: https://github.com/tokio-rs/tokio/pull/3820
[#3831]: https://github.com/tokio-rs/tokio/pull/3831
[#3833]: https://github.com/tokio-rs/tokio/pull/3833
[#3836]: https://github.com/tokio-rs/tokio/pull/3836
[#3838]: https://github.com/tokio-rs/tokio/pull/3838
[#3840]: https://github.com/tokio-rs/tokio/pull/3840
[#3850]: https://github.com/tokio-rs/tokio/pull/3850

# 1.6.3 (July 6, 2021)

Forward ports 1.5.1 fixes.

### Fixed

- runtime: remotely abort tasks on `JoinHandle::abort` ([#3934])

[#3934]: https://github.com/tokio-rs/tokio/pull/3934

# 1.6.2 (June 14, 2021)

### Fixes

- test: sub-ms `time:advance` regression introduced in 1.6 ([#3852])

[#3852]: https://github.com/tokio-rs/tokio/pull/3852

# 1.6.1 (May 28, 2021)

This release reverts [#3518] because it doesn't work on some kernels due to
a kernel bug. ([#3803])

[#3518]: https://github.com/tokio-rs/tokio/issues/3518
[#3803]: https://github.com/tokio-rs/tokio/issues/3803

# 1.6.0 (May 14, 2021)

### Added

- fs: try doing a non-blocking read before punting to the threadpool ([#3518])
- io: add `write_all_buf` to `AsyncWriteExt` ([#3737])
- io: implement `AsyncSeek` for `BufReader`, `BufWriter`, and `BufStream` ([#3491])
- net: support non-blocking vectored I/O ([#3761])
- sync: add `mpsc::Sender::{reserve_owned, try_reserve_owned}` ([#3704])
- sync: add a `MutexGuard::map` method that returns a `MappedMutexGuard` ([#2472])
- time: add getter for Interval's period ([#3705])

### Fixed

- io: wake pending writers on `DuplexStream` close ([#3756])
- process: avoid redundant effort to reap orphan processes ([#3743])
- signal: use `std::os::raw::c_int` instead of `libc::c_int` on public API ([#3774])
- sync: preserve permit state in `notify_waiters` ([#3660])
- task: update `JoinHandle` panic message ([#3727])
- time: prevent `time::advance` from going too far ([#3712])

### Documented

- net: hide `net::unix::datagram` module from docs ([#3775])
- process: updated example ([#3748])
- sync: `Barrier` doc should use task, not thread ([#3780])
- task: update documentation on `block_in_place` ([#3753])

[#2472]: https://github.com/tokio-rs/tokio/pull/2472
[#3491]: https://github.com/tokio-rs/tokio/pull/3491
[#3518]: https://github.com/tokio-rs/tokio/pull/3518
[#3660]: https://github.com/tokio-rs/tokio/pull/3660
[#3704]: https://github.com/tokio-rs/tokio/pull/3704
[#3705]: https://github.com/tokio-rs/tokio/pull/3705
[#3712]: https://github.com/tokio-rs/tokio/pull/3712
[#3727]: https://github.com/tokio-rs/tokio/pull/3727
[#3737]: https://github.com/tokio-rs/tokio/pull/3737
[#3743]: https://github.com/tokio-rs/tokio/pull/3743
[#3748]: https://github.com/tokio-rs/tokio/pull/3748
[#3753]: https://github.com/tokio-rs/tokio/pull/3753
[#3756]: https://github.com/tokio-rs/tokio/pull/3756
[#3761]: https://github.com/tokio-rs/tokio/pull/3761
[#3774]: https://github.com/tokio-rs/tokio/pull/3774
[#3775]: https://github.com/tokio-rs/tokio/pull/3775
[#3780]: https://github.com/tokio-rs/tokio/pull/3780

# 1.5.1 (July 6, 2021)

### Fixed

- runtime: remotely abort tasks on `JoinHandle::abort` ([#3934])

[#3934]: https://github.com/tokio-rs/tokio/pull/3934

# 1.5.0 (April 12, 2021)

### Added

- io: add `AsyncSeekExt::stream_position` ([#3650])
- io: add `AsyncWriteExt::write_vectored` ([#3678])
- io: add a `copy_bidirectional` utility ([#3572])
- net: implement `IntoRawFd` for `TcpSocket` ([#3684])
- sync: add `OnceCell` ([#3591])
- sync: add `OwnedRwLockReadGuard` and `OwnedRwLockWriteGuard` ([#3340])
- sync: add `Semaphore::is_closed` ([#3673])
- sync: add `mpsc::Sender::capacity` ([#3690])
- sync: allow configuring `RwLock` max reads ([#3644])
- task: add `sync_scope` for `LocalKey` ([#3612])

### Fixed

- chore: try to avoid `noalias` attributes on intrusive linked list ([#3654])
- rt: fix panic in `JoinHandle::abort()` when called from other threads ([#3672])
- sync: don't panic in `oneshot::try_recv` ([#3674])
- sync: fix notifications getting dropped on receiver drop ([#3652])
- sync: fix `Semaphore` permit overflow calculation ([#3644])

### Documented

- io: clarify requirements of `AsyncFd` ([#3635])
- runtime: fix unclear docs for `{Handle,Runtime}::block_on` ([#3628])
- sync: document that `Semaphore` is fair ([#3693])
- sync: improve doc on blocking mutex ([#3645])

[#3340]: https://github.com/tokio-rs/tokio/pull/3340
[#3572]: https://github.com/tokio-rs/tokio/pull/3572
[#3591]: https://github.com/tokio-rs/tokio/pull/3591
[#3612]: https://github.com/tokio-rs/tokio/pull/3612
[#3628]: https://github.com/tokio-rs/tokio/pull/3628
[#3635]: https://github.com/tokio-rs/tokio/pull/3635
[#3644]: https://github.com/tokio-rs/tokio/pull/3644
[#3645]: https://github.com/tokio-rs/tokio/pull/3645
[#3650]: https://github.com/tokio-rs/tokio/pull/3650
[#3652]: https://github.com/tokio-rs/tokio/pull/3652
[#3654]: https://github.com/tokio-rs/tokio/pull/3654
[#3672]: https://github.com/tokio-rs/tokio/pull/3672
[#3673]: https://github.com/tokio-rs/tokio/pull/3673
[#3674]: https://github.com/tokio-rs/tokio/pull/3674
[#3678]: https://github.com/tokio-rs/tokio/pull/3678
[#3684]: https://github.com/tokio-rs/tokio/pull/3684
[#3690]: https://github.com/tokio-rs/tokio/pull/3690
[#3693]: https://github.com/tokio-rs/tokio/pull/3693

# 1.4.0 (March 20, 2021)

### Added

- macros: introduce biased argument for `select!` ([#3603])
- runtime: add `Handle::block_on` ([#3569])

### Fixed

- runtime: avoid unnecessary polling of `block_on` future ([#3582])
- runtime: fix memory leak/growth when creating many runtimes ([#3564])
- runtime: mark `EnterGuard` with `must_use` ([#3609])

### Documented

- chore: mention fix for building docs in contributing guide ([#3618])
- doc: add link to `PollSender` ([#3613])
- doc: alias sleep to delay ([#3604])
- sync: improve `Mutex` FIFO explanation ([#3615])
- timer: fix double newline in module docs ([#3617])

[#3564]: https://github.com/tokio-rs/tokio/pull/3564
[#3613]: https://github.com/tokio-rs/tokio/pull/3613
[#3618]: https://github.com/tokio-rs/tokio/pull/3618
[#3617]: https://github.com/tokio-rs/tokio/pull/3617
[#3582]: https://github.com/tokio-rs/tokio/pull/3582
[#3615]: https://github.com/tokio-rs/tokio/pull/3615
[#3603]: https://github.com/tokio-rs/tokio/pull/3603
[#3609]: https://github.com/tokio-rs/tokio/pull/3609
[#3604]: https://github.com/tokio-rs/tokio/pull/3604
[#3569]: https://github.com/tokio-rs/tokio/pull/3569

# 1.3.0 (March 9, 2021)

### Added

- coop: expose an `unconstrained()` opt-out ([#3547])
- net: add `into_std` for net types without it ([#3509])
- sync: add `same_channel` method to `mpsc::Sender` ([#3532])
- sync: add `{try_,}acquire_many_owned` to `Semaphore` ([#3535])
- sync: add back `RwLockWriteGuard::map` and `RwLockWriteGuard::try_map` ([#3348])

### Fixed

- sync: allow `oneshot::Receiver::close` after successful `try_recv` ([#3552])
- time: do not panic on `timeout(Duration::MAX)` ([#3551])

### Documented

- doc: doc aliases for pre-1.0 function names ([#3523])
- io: fix typos ([#3541])
- io: note the EOF behavior of `read_until` ([#3536])
- io: update `AsyncRead::poll_read` doc ([#3557])
- net: update `UdpSocket` splitting doc ([#3517])
- runtime: add link to `LocalSet` on `new_current_thread` ([#3508])
- runtime: update documentation of thread limits ([#3527])
- sync: do not recommend `join_all` for `Barrier` ([#3514])
- sync: documentation for `oneshot` ([#3592])
- sync: rename `notify` to `notify_one` ([#3526])
- time: fix typo in `Sleep` doc ([#3515])
- time: sync `interval.rs` and `time/mod.rs` docs ([#3533])

[#3348]: https://github.com/tokio-rs/tokio/pull/3348
[#3508]: https://github.com/tokio-rs/tokio/pull/3508
[#3509]: https://github.com/tokio-rs/tokio/pull/3509
[#3514]: https://github.com/tokio-rs/tokio/pull/3514
[#3515]: https://github.com/tokio-rs/tokio/pull/3515
[#3517]: https://github.com/tokio-rs/tokio/pull/3517
[#3523]: https://github.com/tokio-rs/tokio/pull/3523
[#3526]: https://github.com/tokio-rs/tokio/pull/3526
[#3527]: https://github.com/tokio-rs/tokio/pull/3527
[#3532]: https://github.com/tokio-rs/tokio/pull/3532
[#3533]: https://github.com/tokio-rs/tokio/pull/3533
[#3535]: https://github.com/tokio-rs/tokio/pull/3535
[#3536]: https://github.com/tokio-rs/tokio/pull/3536
[#3541]: https://github.com/tokio-rs/tokio/pull/3541
[#3547]: https://github.com/tokio-rs/tokio/pull/3547
[#3551]: https://github.com/tokio-rs/tokio/pull/3551
[#3552]: https://github.com/tokio-rs/tokio/pull/3552
[#3557]: https://github.com/tokio-rs/tokio/pull/3557
[#3592]: https://github.com/tokio-rs/tokio/pull/3592

# 1.2.0 (February 5, 2021)

### Added

- signal: make `Signal::poll_recv` method public ([#3383])

### Fixed

- time: make `test-util` paused time fully deterministic ([#3492])

### Documented

- sync: link to new broadcast and watch wrappers ([#3504])

[#3383]: https://github.com/tokio-rs/tokio/pull/3383
[#3492]: https://github.com/tokio-rs/tokio/pull/3492
[#3504]: https://github.com/tokio-rs/tokio/pull/3504

# 1.1.1 (January 29, 2021)

Forward ports 1.0.3 fix.

### Fixed
- io: memory leak during shutdown ([#3477]).

# 1.1.0 (January 22, 2021)

### Added

- net: add `try_read_buf` and `try_recv_buf` ([#3351])
- mpsc: Add `Sender::try_reserve` function ([#3418])
- sync: add `RwLock` `try_read` and `try_write` methods ([#3400])
- io: add `ReadBuf::inner_mut` ([#3443])

### Changed

- macros: improve `select!` error message ([#3352])
- io: keep track of initialized bytes in `read_to_end` ([#3426])
- runtime: consolidate errors for context missing ([#3441])

### Fixed

- task: wake `LocalSet` on `spawn_local` ([#3369])
- sync: fix panic in broadcast::Receiver drop ([#3434])

### Documented
- stream: link to new `Stream` wrappers in `tokio-stream` ([#3343])
- docs: mention that `test-util` feature is not enabled with full ([#3397])
- process: add documentation to process::Child fields ([#3437])
- io: clarify `AsyncFd` docs about changes of the inner fd ([#3430])
- net: update datagram docs on splitting ([#3448])
- time: document that `Sleep` is not `Unpin` ([#3457])
- sync: add link to `PollSemaphore` ([#3456])
- task: add `LocalSet` example ([#3438])
- sync: improve bounded `mpsc` documentation ([#3458])

[#3343]: https://github.com/tokio-rs/tokio/pull/3343
[#3351]: https://github.com/tokio-rs/tokio/pull/3351
[#3352]: https://github.com/tokio-rs/tokio/pull/3352
[#3369]: https://github.com/tokio-rs/tokio/pull/3369
[#3397]: https://github.com/tokio-rs/tokio/pull/3397
[#3400]: https://github.com/tokio-rs/tokio/pull/3400
[#3418]: https://github.com/tokio-rs/tokio/pull/3418
[#3426]: https://github.com/tokio-rs/tokio/pull/3426
[#3430]: https://github.com/tokio-rs/tokio/pull/3430
[#3434]: https://github.com/tokio-rs/tokio/pull/3434
[#3437]: https://github.com/tokio-rs/tokio/pull/3437
[#3438]: https://github.com/tokio-rs/tokio/pull/3438
[#3441]: https://github.com/tokio-rs/tokio/pull/3441
[#3443]: https://github.com/tokio-rs/tokio/pull/3443
[#3448]: https://github.com/tokio-rs/tokio/pull/3448
[#3456]: https://github.com/tokio-rs/tokio/pull/3456
[#3457]: https://github.com/tokio-rs/tokio/pull/3457
[#3458]: https://github.com/tokio-rs/tokio/pull/3458

# 1.0.3 (January 28, 2021)

### Fixed
- io: memory leak during shutdown ([#3477]).

[#3477]: https://github.com/tokio-rs/tokio/pull/3477

# 1.0.2 (January 14, 2021)

### Fixed
- io: soundness in `read_to_end` ([#3428]).

[#3428]: https://github.com/tokio-rs/tokio/pull/3428

# 1.0.1 (December 25, 2020)

This release fixes a soundness hole caused by the combination of `RwLockWriteGuard::map`
and `RwLockWriteGuard::downgrade` by removing the `map` function. This is a breaking
change, but breaking changes are allowed under our semver policy when they are required
to fix a soundness hole. (See [this RFC][semver] for more.)

Note that we have chosen not to do a deprecation cycle or similar because Tokio 1.0.0 was
released two days ago, and therefore the impact should be minimal.

Due to the soundness hole, we have also yanked Tokio version 1.0.0.

### Removed

- sync: remove `RwLockWriteGuard::map` and `RwLockWriteGuard::try_map` ([#3345])

### Fixed

- docs: remove stream feature from docs ([#3335])

[semver]: https://github.com/rust-lang/rfcs/blob/master/text/1122-language-semver.md#soundness-changes
[#3335]: https://github.com/tokio-rs/tokio/pull/3335
[#3345]: https://github.com/tokio-rs/tokio/pull/3345

# 1.0.0 (December 23, 2020)

Commit to the API and long-term support.

### Fixed

- sync: spurious wakeup in `watch` ([#3234]).

### Changed

- io: rename `AsyncFd::with_io()` to `try_io()` ([#3306])
- fs: avoid OS specific `*Ext` traits in favor of conditionally defining the fn ([#3264]).
- fs: `Sleep` is `!Unpin` ([#3278]).
- net: pass `SocketAddr` by value ([#3125]).
- net: `TcpStream::poll_peek` takes `ReadBuf` ([#3259]).
- rt: rename `runtime::Builder::max_threads()` to `max_blocking_threads()` ([#3287]).
- time: require `current_thread` runtime when calling `time::pause()` ([#3289]).

### Removed

- remove `tokio::prelude` ([#3299]).
- io: remove `AsyncFd::with_poll()` ([#3306]).
- net: remove `{Tcp,Unix}Stream::shutdown()` in favor of `AsyncWrite::shutdown()` ([#3298]).
- stream: move all stream utilities to `tokio-stream` until `Stream` is added to
  `std` ([#3277]).
- sync: mpsc `try_recv()` due to unexpected behavior ([#3263]).
- tracing: make unstable as `tracing-core` is not 1.0 yet ([#3266]).

### Added

- fs: `poll_*` fns to `DirEntry` ([#3308]).
- io: `poll_*` fns to `io::Lines`, `io::Split` ([#3308]).
- io: `_mut` method variants to `AsyncFd` ([#3304]).
- net: `poll_*` fns to `UnixDatagram` ([#3223]).
- net: `UnixStream` readiness and non-blocking ops ([#3246]).
- sync: `UnboundedReceiver::blocking_recv()` ([#3262]).
- sync: `watch::Sender::borrow()` ([#3269]).
- sync: `Semaphore::close()` ([#3065]).
- sync: `poll_recv` fns to `mpsc::Receiver`, `mpsc::UnboundedReceiver` ([#3308]).
- time: `poll_tick` fn to `time::Interval` ([#3316]).

[#3065]: https://github.com/tokio-rs/tokio/pull/3065
[#3125]: https://github.com/tokio-rs/tokio/pull/3125
[#3223]: https://github.com/tokio-rs/tokio/pull/3223
[#3234]: https://github.com/tokio-rs/tokio/pull/3234
[#3246]: https://github.com/tokio-rs/tokio/pull/3246
[#3259]: https://github.com/tokio-rs/tokio/pull/3259
[#3262]: https://github.com/tokio-rs/tokio/pull/3262
[#3263]: https://github.com/tokio-rs/tokio/pull/3263
[#3264]: https://github.com/tokio-rs/tokio/pull/3264
[#3266]: https://github.com/tokio-rs/tokio/pull/3266
[#3269]: https://github.com/tokio-rs/tokio/pull/3269
[#3277]: https://github.com/tokio-rs/tokio/pull/3277
[#3278]: https://github.com/tokio-rs/tokio/pull/3278
[#3287]: https://github.com/tokio-rs/tokio/pull/3287
[#3289]: https://github.com/tokio-rs/tokio/pull/3289
[#3298]: https://github.com/tokio-rs/tokio/pull/3298
[#3299]: https://github.com/tokio-rs/tokio/pull/3299
[#3304]: https://github.com/tokio-rs/tokio/pull/3304
[#3306]: https://github.com/tokio-rs/tokio/pull/3306
[#3308]: https://github.com/tokio-rs/tokio/pull/3308
[#3316]: https://github.com/tokio-rs/tokio/pull/3316

# 0.3.6 (December 14, 2020)

### Fixed

- rt: fix deadlock in shutdown ([#3228])
- rt: fix panic in task abort when off rt ([#3159])
- sync: make `add_permits` panic with usize::MAX >> 3 permits ([#3188])
- time: Fix race condition in timer drop ([#3229])
- watch: fix spurious wakeup ([#3244])

### Added

- example: add back udp-codec example ([#3205])
- net: add `TcpStream::into_std` ([#3189])

[#3159]: https://github.com/tokio-rs/tokio/pull/3159
[#3188]: https://github.com/tokio-rs/tokio/pull/3188
[#3189]: https://github.com/tokio-rs/tokio/pull/3189
[#3205]: https://github.com/tokio-rs/tokio/pull/3205
[#3228]: https://github.com/tokio-rs/tokio/pull/3228
[#3229]: https://github.com/tokio-rs/tokio/pull/3229
[#3244]: https://github.com/tokio-rs/tokio/pull/3244

# 0.3.5 (November 30, 2020)

### Fixed

- rt: fix `shutdown_timeout(0)` ([#3196]).
- time: fixed race condition with small sleeps ([#3069]).

### Added

- io: `AsyncFd::with_interest()` ([#3167]).
- signal: `CtrlC` stream on windows ([#3186]).

[#3069]: https://github.com/tokio-rs/tokio/pull/3069
[#3167]: https://github.com/tokio-rs/tokio/pull/3167
[#3186]: https://github.com/tokio-rs/tokio/pull/3186
[#3196]: https://github.com/tokio-rs/tokio/pull/3196

# 0.3.4 (November 18, 2020)

### Fixed

- stream: `StreamMap` `Default` impl bound ([#3093]).
- io: `AsyncFd::into_inner()` should deregister the FD ([#3104]).

### Changed

- meta: `parking_lot` feature enabled with `full` ([#3119]).

### Added

- io: `AsyncWrite` vectored writes ([#3149]).
- net: TCP/UDP readiness and non-blocking ops ([#3130], [#2743], [#3138]).
- net: TCP socket option (linger, send/recv buf size) ([#3145], [#3143]).
- net: PID field in `UCred` with solaris/illumos ([#3085]).
- rt: `runtime::Handle` allows spawning onto a runtime ([#3079]).
- sync: `Notify::notify_waiters()` ([#3098]).
- sync: `acquire_many()`, `try_acquire_many()` to `Semaphore` ([#3067]).

[#2743]: https://github.com/tokio-rs/tokio/pull/2743
[#3067]: https://github.com/tokio-rs/tokio/pull/3067
[#3079]: https://github.com/tokio-rs/tokio/pull/3079
[#3085]: https://github.com/tokio-rs/tokio/pull/3085
[#3093]: https://github.com/tokio-rs/tokio/pull/3093
[#3098]: https://github.com/tokio-rs/tokio/pull/3098
[#3104]: https://github.com/tokio-rs/tokio/pull/3104
[#3119]: https://github.com/tokio-rs/tokio/pull/3119
[#3130]: https://github.com/tokio-rs/tokio/pull/3130
[#3138]: https://github.com/tokio-rs/tokio/pull/3138
[#3143]: https://github.com/tokio-rs/tokio/pull/3143
[#3145]: https://github.com/tokio-rs/tokio/pull/3145
[#3149]: https://github.com/tokio-rs/tokio/pull/3149

# 0.3.3 (November 2, 2020)

Fixes a soundness hole by adding a missing `Send` bound to
`Runtime::spawn_blocking()`.

### Fixed

- rt: include missing `Send`, fixing soundness hole ([#3089]).
- tracing: avoid huge trace span names ([#3074]).

### Added

- net: `TcpSocket::reuseport()`, `TcpSocket::set_reuseport()` ([#3083]).
- net: `TcpSocket::reuseaddr()` ([#3093]).
- net: `TcpSocket::local_addr()` ([#3093]).
- net: add pid to `UCred` ([#2633]).

[#2633]: https://github.com/tokio-rs/tokio/pull/2633
[#3074]: https://github.com/tokio-rs/tokio/pull/3074
[#3083]: https://github.com/tokio-rs/tokio/pull/3083
[#3089]: https://github.com/tokio-rs/tokio/pull/3089
[#3093]: https://github.com/tokio-rs/tokio/pull/3093

# 0.3.2 (October 27, 2020)

Adds `AsyncFd` as a replacement for v0.2's `PollEvented`.

### Fixed

- io: fix a potential deadlock when shutting down the I/O driver ([#2903]).
- sync: `RwLockWriteGuard::downgrade()` bug ([#2957]).

### Added

- io: `AsyncFd` for receiving readiness events on raw FDs ([#2903]).
- net: `poll_*` function on `UdpSocket` ([#2981]).
- net: `UdpSocket::take_error()` ([#3051]).
- sync: `oneshot::Sender::poll_closed()` ([#3032]).

[#2903]: https://github.com/tokio-rs/tokio/pull/2903
[#2957]: https://github.com/tokio-rs/tokio/pull/2957
[#2981]: https://github.com/tokio-rs/tokio/pull/2981
[#3032]: https://github.com/tokio-rs/tokio/pull/3032
[#3051]: https://github.com/tokio-rs/tokio/pull/3051

# 0.3.1 (October 21, 2020)

This release fixes an use-after-free in the IO driver. Additionally, the `read_buf`
and `write_buf` methods have been added back to the IO traits, as the bytes crate
is now on track to reach version 1.0 together with Tokio.

### Fixed

- net: fix use-after-free ([#3019]).
- fs: ensure buffered data is written on shutdown ([#3009]).

### Added

- io: `copy_buf()` ([#2884]).
- io: `AsyncReadExt::read_buf()`, `AsyncReadExt::write_buf()` for working with
  `Buf`/`BufMut` ([#3003]).
- rt: `Runtime::spawn_blocking()` ([#2980]).
- sync: `watch::Sender::is_closed()` ([#2991]).

[#2884]: https://github.com/tokio-rs/tokio/pull/2884
[#2980]: https://github.com/tokio-rs/tokio/pull/2980
[#2991]: https://github.com/tokio-rs/tokio/pull/2991
[#3003]: https://github.com/tokio-rs/tokio/pull/3003
[#3009]: https://github.com/tokio-rs/tokio/pull/3009
[#3019]: https://github.com/tokio-rs/tokio/pull/3019

# 0.3.0 (October 15, 2020)

This represents a 1.0 beta release. APIs are polished and future-proofed. APIs
not included for 1.0 stabilization have been removed.

Biggest changes are:

- I/O driver internal rewrite. The windows implementation includes significant
  changes.
- Runtime API is polished, especially with how it interacts with feature flag
  combinations.
- Feature flags are simplified
  - `rt-core` and `rt-util` are combined to `rt`
  - `rt-threaded` is renamed to `rt-multi-thread` to match builder API
  - `tcp`, `udp`, `uds`, `dns` are combined to `net`.
  - `parking_lot` is included with `full`

### Changes

- meta: Minimum supported Rust version is now 1.45.
- io: `AsyncRead` trait now takes `ReadBuf` in order to safely handle reading
  into uninitialized memory ([#2758]).
- io: Internal I/O driver storage is now able to compact ([#2757]).
- rt: `Runtime::block_on` now takes `&self` ([#2782]).
- sync: `watch` reworked to decouple receiving a change notification from
  receiving the value ([#2814], [#2806]).
- sync: `Notify::notify` is renamed to `notify_one` ([#2822]).
- process: `Child::kill` is now an `async fn` that cleans zombies ([#2823]).
- sync: use `const fn` constructors as possible ([#2833], [#2790])
- signal: reduce cross-thread notification ([#2835]).
- net: tcp,udp,uds types support operations with `&self` ([#2828], [#2919], [#2934]).
- sync: blocking `mpsc` channel supports `send` with `&self` ([#2861]).
- time: rename `delay_for` and `delay_until` to `sleep` and `sleep_until` ([#2826]).
- io: upgrade to `mio` 0.7 ([#2893]).
- io: `AsyncSeek` trait is tweaked ([#2885]).
- fs: `File` operations take `&self` ([#2930]).
- rt: runtime API, and `#[tokio::main]` macro polish ([#2876])
- rt: `Runtime::enter` uses an RAII guard instead of a closure ([#2954]).
- net: the `from_std` function on all sockets no longer sets socket into non-blocking mode ([#2893])

### Added

- sync: `map` function to lock guards ([#2445]).
- sync: `blocking_recv` and `blocking_send` fns to `mpsc` for use outside of Tokio ([#2685]).
- rt: `Builder::thread_name_fn` for configuring thread names ([#1921]).
- fs: impl `FromRawFd` and `FromRawHandle` for `File` ([#2792]).
- process: `Child::wait` and `Child::try_wait` ([#2796]).
- rt: support configuring thread keep-alive duration ([#2809]).
- rt: `task::JoinHandle::abort` forcibly cancels a spawned task ([#2474]).
- sync: `RwLock` write guard to read guard downgrading ([#2733]).
- net: add `poll_*` functions that take `&self` to all net types ([#2845])
- sync: `get_mut()` for `Mutex`, `RwLock` ([#2856]).
- sync: `mpsc::Sender::closed()` waits for `Receiver` half to close ([#2840]).
- sync: `mpsc::Sender::is_closed()` returns true if `Receiver` half is closed ([#2726]).
- stream: `iter` and `iter_mut` to `StreamMap` ([#2890]).
- net: implement `AsRawSocket` on windows ([#2911]).
- net: `TcpSocket` creates a socket without binding or listening ([#2920]).

### Removed

- io: vectored ops are removed from `AsyncRead`, `AsyncWrite` traits ([#2882]).
- io: `mio` is removed from the public API. `PollEvented` and` Registration` are
  removed ([#2893]).
- io: remove `bytes` from public API. `Buf` and `BufMut` implementation are
  removed ([#2908]).
- time: `DelayQueue` is moved to `tokio-util` ([#2897]).

### Fixed

- io: `stdout` and `stderr` buffering on windows ([#2734]).

[#1921]: https://github.com/tokio-rs/tokio/pull/1921
[#2445]: https://github.com/tokio-rs/tokio/pull/2445
[#2474]: https://github.com/tokio-rs/tokio/pull/2474
[#2685]: https://github.com/tokio-rs/tokio/pull/2685
[#2726]: https://github.com/tokio-rs/tokio/pull/2726
[#2733]: https://github.com/tokio-rs/tokio/pull/2733
[#2734]: https://github.com/tokio-rs/tokio/pull/2734
[#2757]: https://github.com/tokio-rs/tokio/pull/2757
[#2758]: https://github.com/tokio-rs/tokio/pull/2758
[#2782]: https://github.com/tokio-rs/tokio/pull/2782
[#2790]: https://github.com/tokio-rs/tokio/pull/2790
[#2792]: https://github.com/tokio-rs/tokio/pull/2792
[#2796]: https://github.com/tokio-rs/tokio/pull/2796
[#2806]: https://github.com/tokio-rs/tokio/pull/2806
[#2809]: https://github.com/tokio-rs/tokio/pull/2809
[#2814]: https://github.com/tokio-rs/tokio/pull/2814
[#2822]: https://github.com/tokio-rs/tokio/pull/2822
[#2823]: https://github.com/tokio-rs/tokio/pull/2823
[#2826]: https://github.com/tokio-rs/tokio/pull/2826
[#2828]: https://github.com/tokio-rs/tokio/pull/2828
[#2833]: https://github.com/tokio-rs/tokio/pull/2833
[#2835]: https://github.com/tokio-rs/tokio/pull/2835
[#2840]: https://github.com/tokio-rs/tokio/pull/2840
[#2845]: https://github.com/tokio-rs/tokio/pull/2845
[#2856]: https://github.com/tokio-rs/tokio/pull/2856
[#2861]: https://github.com/tokio-rs/tokio/pull/2861
[#2876]: https://github.com/tokio-rs/tokio/pull/2876
[#2882]: https://github.com/tokio-rs/tokio/pull/2882
[#2885]: https://github.com/tokio-rs/tokio/pull/2885
[#2890]: https://github.com/tokio-rs/tokio/pull/2890
[#2893]: https://github.com/tokio-rs/tokio/pull/2893
[#2897]: https://github.com/tokio-rs/tokio/pull/2897
[#2908]: https://github.com/tokio-rs/tokio/pull/2908
[#2911]: https://github.com/tokio-rs/tokio/pull/2911
[#2919]: https://github.com/tokio-rs/tokio/pull/2919
[#2920]: https://github.com/tokio-rs/tokio/pull/2920
[#2930]: https://github.com/tokio-rs/tokio/pull/2930
[#2934]: https://github.com/tokio-rs/tokio/pull/2934
[#2954]: https://github.com/tokio-rs/tokio/pull/2954

# 0.2.22 (July 21, 2020)

### Fixes

- docs: misc improvements ([#2572], [#2658], [#2663], [#2656], [#2647], [#2630], [#2487], [#2621],
  [#2624], [#2600], [#2623], [#2622], [#2577], [#2569], [#2589], [#2575], [#2540], [#2564], [#2567],
  [#2520], [#2521], [#2493])
- rt: allow calls to `block_on` inside calls to `block_in_place` that are
  themselves inside `block_on` ([#2645])
- net: fix non-portable behavior when dropping `TcpStream` `OwnedWriteHalf` ([#2597])
- io: improve stack usage by allocating large buffers on directly on the heap
  ([#2634])
- io: fix unsound pin projection in `AsyncReadExt::read_buf` and
  `AsyncWriteExt::write_buf` ([#2612])
- io: fix unnecessary zeroing for `AsyncRead` implementors ([#2525])
- io: Fix `BufReader` not correctly forwarding `poll_write_buf` ([#2654])
- io: fix panic in `AsyncReadExt::read_line` ([#2541])

### Changes

- coop: returning `Poll::Pending` no longer decrements the task budget ([#2549])

### Added

- io: little-endian variants of `AsyncReadExt` and `AsyncWriteExt` methods
  ([#1915])
- task: add [`tracing`] instrumentation to spawned tasks ([#2655])
- sync: allow unsized types in `Mutex` and `RwLock` (via `default` constructors)
  ([#2615])
- net: add `ToSocketAddrs` implementation for `&[SocketAddr]` ([#2604])
- fs: add `OpenOptionsExt` for `OpenOptions` ([#2515])
- fs: add `DirBuilder` ([#2524])

[`tracing`]: https://crates.io/crates/tracing
[#1915]: https://github.com/tokio-rs/tokio/pull/1915
[#2487]: https://github.com/tokio-rs/tokio/pull/2487
[#2493]: https://github.com/tokio-rs/tokio/pull/2493
[#2515]: https://github.com/tokio-rs/tokio/pull/2515
[#2520]: https://github.com/tokio-rs/tokio/pull/2520
[#2521]: https://github.com/tokio-rs/tokio/pull/2521
[#2524]: https://github.com/tokio-rs/tokio/pull/2524
[#2525]: https://github.com/tokio-rs/tokio/pull/2525
[#2540]: https://github.com/tokio-rs/tokio/pull/2540
[#2541]: https://github.com/tokio-rs/tokio/pull/2541
[#2549]: https://github.com/tokio-rs/tokio/pull/2549
[#2564]: https://github.com/tokio-rs/tokio/pull/2564
[#2567]: https://github.com/tokio-rs/tokio/pull/2567
[#2569]: https://github.com/tokio-rs/tokio/pull/2569
[#2572]: https://github.com/tokio-rs/tokio/pull/2572
[#2575]: https://github.com/tokio-rs/tokio/pull/2575
[#2577]: https://github.com/tokio-rs/tokio/pull/2577
[#2589]: https://github.com/tokio-rs/tokio/pull/2589
[#2597]: https://github.com/tokio-rs/tokio/pull/2597
[#2600]: https://github.com/tokio-rs/tokio/pull/2600
[#2604]: https://github.com/tokio-rs/tokio/pull/2604
[#2612]: https://github.com/tokio-rs/tokio/pull/2612
[#2615]: https://github.com/tokio-rs/tokio/pull/2615
[#2621]: https://github.com/tokio-rs/tokio/pull/2621
[#2622]: https://github.com/tokio-rs/tokio/pull/2622
[#2623]: https://github.com/tokio-rs/tokio/pull/2623
[#2624]: https://github.com/tokio-rs/tokio/pull/2624
[#2630]: https://github.com/tokio-rs/tokio/pull/2630
[#2634]: https://github.com/tokio-rs/tokio/pull/2634
[#2645]: https://github.com/tokio-rs/tokio/pull/2645
[#2647]: https://github.com/tokio-rs/tokio/pull/2647
[#2654]: https://github.com/tokio-rs/tokio/pull/2654
[#2655]: https://github.com/tokio-rs/tokio/pull/2655
[#2656]: https://github.com/tokio-rs/tokio/pull/2656
[#2658]: https://github.com/tokio-rs/tokio/pull/2658
[#2663]: https://github.com/tokio-rs/tokio/pull/2663

# 0.2.21 (May 13, 2020)

### Fixes

- macros: disambiguate built-in `#[test]` attribute in macro expansion ([#2503])
- rt: `LocalSet` and task budgeting ([#2462]).
- rt: task budgeting with `block_in_place` ([#2502]).
- sync: release `broadcast` channel memory without sending a value ([#2509]).
- time: notify when resetting a `Delay` to a time in the past ([#2290])

### Added

- io: `get_mut`, `get_ref`, and `into_inner` to `Lines` ([#2450]).
- io: `mio::Ready` argument to `PollEvented` ([#2419]).
- os: illumos support ([#2486]).
- rt: `Handle::spawn_blocking` ([#2501]).
- sync: `OwnedMutexGuard` for `Arc<Mutex<T>>` ([#2455]).

[#2290]: https://github.com/tokio-rs/tokio/pull/2290
[#2419]: https://github.com/tokio-rs/tokio/pull/2419
[#2450]: https://github.com/tokio-rs/tokio/pull/2450
[#2455]: https://github.com/tokio-rs/tokio/pull/2455
[#2462]: https://github.com/tokio-rs/tokio/pull/2462
[#2486]: https://github.com/tokio-rs/tokio/pull/2486
[#2501]: https://github.com/tokio-rs/tokio/pull/2501
[#2502]: https://github.com/tokio-rs/tokio/pull/2502
[#2503]: https://github.com/tokio-rs/tokio/pull/2503
[#2509]: https://github.com/tokio-rs/tokio/pull/2509

# 0.2.20 (April 28, 2020)

### Fixes

- sync: `broadcast` closing the channel no longer requires capacity ([#2448]).
- rt: regression when configuring runtime with `max_threads` less than number of CPUs ([#2457]).

[#2448]: https://github.com/tokio-rs/tokio/pull/2448
[#2457]: https://github.com/tokio-rs/tokio/pull/2457

# 0.2.19 (April 24, 2020)

### Fixes

- docs: misc improvements ([#2400], [#2405], [#2414], [#2420], [#2423], [#2426], [#2427], [#2434], [#2436], [#2440]).
- rt: support `block_in_place` in more contexts ([#2409], [#2410]).
- stream: no panic in `merge()` and `chain()` when using `size_hint()` ([#2430]).
- task: include visibility modifier when defining a task-local ([#2416]).

### Added

- rt: `runtime::Handle::block_on` ([#2437]).
- sync: owned `Semaphore` permit ([#2421]).
- tcp: owned split ([#2270]).

[#2270]: https://github.com/tokio-rs/tokio/pull/2270
[#2400]: https://github.com/tokio-rs/tokio/pull/2400
[#2405]: https://github.com/tokio-rs/tokio/pull/2405
[#2409]: https://github.com/tokio-rs/tokio/pull/2409
[#2410]: https://github.com/tokio-rs/tokio/pull/2410
[#2414]: https://github.com/tokio-rs/tokio/pull/2414
[#2416]: https://github.com/tokio-rs/tokio/pull/2416
[#2420]: https://github.com/tokio-rs/tokio/pull/2420
[#2421]: https://github.com/tokio-rs/tokio/pull/2421
[#2423]: https://github.com/tokio-rs/tokio/pull/2423
[#2426]: https://github.com/tokio-rs/tokio/pull/2426
[#2427]: https://github.com/tokio-rs/tokio/pull/2427
[#2430]: https://github.com/tokio-rs/tokio/pull/2430
[#2434]: https://github.com/tokio-rs/tokio/pull/2434
[#2436]: https://github.com/tokio-rs/tokio/pull/2436
[#2437]: https://github.com/tokio-rs/tokio/pull/2437
[#2440]: https://github.com/tokio-rs/tokio/pull/2440

# 0.2.18 (April 12, 2020)

### Fixes

- task: `LocalSet` was incorrectly marked as `Send` ([#2398])
- io: correctly report `WriteZero` failure in `write_int` ([#2334])

[#2334]: https://github.com/tokio-rs/tokio/pull/2334
[#2398]: https://github.com/tokio-rs/tokio/pull/2398

# 0.2.17 (April 9, 2020)

### Fixes

- rt: bug in work-stealing queue ([#2387])

### Changes

- rt: threadpool uses logical CPU count instead of physical by default ([#2391])

[#2387]: https://github.com/tokio-rs/tokio/pull/2387
[#2391]: https://github.com/tokio-rs/tokio/pull/2391

# 0.2.16 (April 3, 2020)

### Fixes

- sync: fix a regression where `Mutex`, `Semaphore`, and `RwLock` futures no
  longer implement `Sync` ([#2375])
- fs: fix `fs::copy` not copying file permissions ([#2354])

### Added

- time: added `deadline` method to `delay_queue::Expired` ([#2300])
- io: added `StreamReader` ([#2052])

[#2052]: https://github.com/tokio-rs/tokio/pull/2052
[#2300]: https://github.com/tokio-rs/tokio/pull/2300
[#2354]: https://github.com/tokio-rs/tokio/pull/2354
[#2375]: https://github.com/tokio-rs/tokio/pull/2375

# 0.2.15 (April 2, 2020)

### Fixes

- rt: fix queue regression ([#2362]).

### Added

- sync: Add disarm to `mpsc::Sender` ([#2358]).

[#2358]: https://github.com/tokio-rs/tokio/pull/2358
[#2362]: https://github.com/tokio-rs/tokio/pull/2362

# 0.2.14 (April 1, 2020)

### Fixes

- rt: concurrency bug in scheduler ([#2273]).
- rt: concurrency bug with shell runtime ([#2333]).
- test-util: correct pause/resume of time ([#2253]).
- time: `DelayQueue` correct wakeup after `insert` ([#2285]).

### Added

- io: impl `RawFd`, `AsRawHandle` for std io types ([#2335]).
- rt: automatic cooperative task yielding ([#2160], [#2343], [#2349]).
- sync: `RwLock::into_inner` ([#2321]).

### Changed

- sync: semaphore, mutex internals rewritten to avoid allocations ([#2325]).

[#2160]: https://github.com/tokio-rs/tokio/pull/2160
[#2253]: https://github.com/tokio-rs/tokio/pull/2253
[#2273]: https://github.com/tokio-rs/tokio/pull/2273
[#2285]: https://github.com/tokio-rs/tokio/pull/2285
[#2321]: https://github.com/tokio-rs/tokio/pull/2321
[#2325]: https://github.com/tokio-rs/tokio/pull/2325
[#2333]: https://github.com/tokio-rs/tokio/pull/2333
[#2335]: https://github.com/tokio-rs/tokio/pull/2335
[#2343]: https://github.com/tokio-rs/tokio/pull/2343
[#2349]: https://github.com/tokio-rs/tokio/pull/2349

# 0.2.13 (February 28, 2020)

### Fixes

- macros: unresolved import in `pin!` ([#2281]).

[#2281]: https://github.com/tokio-rs/tokio/pull/2281

# 0.2.12 (February 27, 2020)

### Fixes

- net: `UnixStream::poll_shutdown` should call `shutdown(Write)` ([#2245]).
- process: Wake up read and write on `EPOLLERR` ([#2218]).
- rt: potential deadlock when using `block_in_place` and shutting down the
  runtime ([#2119]).
- rt: only detect number of CPUs if `core_threads` not specified ([#2238]).
- sync: reduce `watch::Receiver` struct size ([#2191]).
- time: succeed when setting delay of `$MAX-1` ([#2184]).
- time: avoid having to poll `DelayQueue` after inserting new delay ([#2217]).

### Added

- macros: `pin!` variant that assigns to identifier and pins ([#2274]).
- net: impl `Stream` for `Listener` types ([#2275]).
- rt: `Runtime::shutdown_timeout` waits for runtime to shutdown for specified
  duration ([#2186]).
- stream: `StreamMap` merges streams and can insert / remove streams at
  runtime ([#2185]).
- stream: `StreamExt::skip()` skips a fixed number of items ([#2204]).
- stream: `StreamExt::skip_while()` skips items based on a predicate ([#2205]).
- sync: `Notify` provides basic `async` / `await` task notification ([#2210]).
- sync: `Mutex::into_inner` retrieves guarded data ([#2250]).
- sync: `mpsc::Sender::send_timeout` sends, waiting for up to specified duration
  for channel capacity ([#2227]).
- time: impl `Ord` and `Hash` for `Instant` ([#2239]).

[#2119]: https://github.com/tokio-rs/tokio/pull/2119
[#2184]: https://github.com/tokio-rs/tokio/pull/2184
[#2185]: https://github.com/tokio-rs/tokio/pull/2185
[#2186]: https://github.com/tokio-rs/tokio/pull/2186
[#2191]: https://github.com/tokio-rs/tokio/pull/2191
[#2204]: https://github.com/tokio-rs/tokio/pull/2204
[#2205]: https://github.com/tokio-rs/tokio/pull/2205
[#2210]: https://github.com/tokio-rs/tokio/pull/2210
[#2217]: https://github.com/tokio-rs/tokio/pull/2217
[#2218]: https://github.com/tokio-rs/tokio/pull/2218
[#2227]: https://github.com/tokio-rs/tokio/pull/2227
[#2238]: https://github.com/tokio-rs/tokio/pull/2238
[#2239]: https://github.com/tokio-rs/tokio/pull/2239
[#2245]: https://github.com/tokio-rs/tokio/pull/2245
[#2250]: https://github.com/tokio-rs/tokio/pull/2250
[#2274]: https://github.com/tokio-rs/tokio/pull/2274
[#2275]: https://github.com/tokio-rs/tokio/pull/2275

# 0.2.11 (January 27, 2020)

### Fixes

- docs: misc fixes and tweaks ([#2155], [#2103], [#2027], [#2167], [#2175]).
- macros: handle generics in `#[tokio::main]` method ([#2177]).
- sync: `broadcast` potential lost notifications ([#2135]).
- rt: improve "no runtime" panic messages ([#2145]).

### Added

- optional support for using `parking_lot` internally ([#2164]).
- fs: `fs::copy`, an async version of `std::fs::copy` ([#2079]).
- macros: `select!` waits for the first branch to complete ([#2152]).
- macros: `join!` waits for all branches to complete ([#2158]).
- macros: `try_join!` waits for all branches to complete or the first error ([#2169]).
- macros: `pin!` pins a value to the stack ([#2163]).
- net: `ReadHalf::poll()` and `ReadHalf::poll_peak` ([#2151])
- stream: `StreamExt::timeout()` sets a per-item max duration ([#2149]).
- stream: `StreamExt::fold()` applies a function, producing a single value. ([#2122]).
- sync: impl `Eq`, `PartialEq` for `oneshot::RecvError` ([#2168]).
- task: methods for inspecting the `JoinError` cause ([#2051]).

[#2027]: https://github.com/tokio-rs/tokio/pull/2027
[#2051]: https://github.com/tokio-rs/tokio/pull/2051
[#2079]: https://github.com/tokio-rs/tokio/pull/2079
[#2103]: https://github.com/tokio-rs/tokio/pull/2103
[#2122]: https://github.com/tokio-rs/tokio/pull/2122
[#2135]: https://github.com/tokio-rs/tokio/pull/2135
[#2145]: https://github.com/tokio-rs/tokio/pull/2145
[#2149]: https://github.com/tokio-rs/tokio/pull/2149
[#2151]: https://github.com/tokio-rs/tokio/pull/2151
[#2152]: https://github.com/tokio-rs/tokio/pull/2152
[#2155]: https://github.com/tokio-rs/tokio/pull/2155
[#2158]: https://github.com/tokio-rs/tokio/pull/2158
[#2163]: https://github.com/tokio-rs/tokio/pull/2163
[#2164]: https://github.com/tokio-rs/tokio/pull/2164
[#2167]: https://github.com/tokio-rs/tokio/pull/2167
[#2168]: https://github.com/tokio-rs/tokio/pull/2168
[#2169]: https://github.com/tokio-rs/tokio/pull/2169
[#2175]: https://github.com/tokio-rs/tokio/pull/2175
[#2177]: https://github.com/tokio-rs/tokio/pull/2177

# 0.2.10 (January 21, 2020)

### Fixes

- `#[tokio::main]` when `rt-core` feature flag is not enabled ([#2139]).
- remove `AsyncBufRead` from `BufStream` impl block ([#2108]).
- potential undefined behavior when implementing `AsyncRead` incorrectly ([#2030]).

### Added

- `BufStream::with_capacity` ([#2125]).
- impl `From` and `Default` for `RwLock` ([#2089]).
- `io::ReadHalf::is_pair_of` checks if provided `WriteHalf` is for the same
  underlying object ([#1762], [#2144]).
- `runtime::Handle::try_current()` returns a handle to the current runtime ([#2118]).
- `stream::empty()` returns an immediately ready empty stream ([#2092]).
- `stream::once(val)` returns a stream that yields a single value: `val` ([#2094]).
- `stream::pending()` returns a stream that never becomes ready ([#2092]).
- `StreamExt::chain()` sequences a second stream after the first completes ([#2093]).
- `StreamExt::collect()` transform a stream into a collection ([#2109]).
- `StreamExt::fuse` ends the stream after the first `None` ([#2085]).
- `StreamExt::merge` combines two streams, yielding values as they become ready ([#2091]).
- Task-local storage ([#2126]).

[#1762]: https://github.com/tokio-rs/tokio/pull/1762
[#2030]: https://github.com/tokio-rs/tokio/pull/2030
[#2085]: https://github.com/tokio-rs/tokio/pull/2085
[#2089]: https://github.com/tokio-rs/tokio/pull/2089
[#2091]: https://github.com/tokio-rs/tokio/pull/2091
[#2092]: https://github.com/tokio-rs/tokio/pull/2092
[#2093]: https://github.com/tokio-rs/tokio/pull/2093
[#2094]: https://github.com/tokio-rs/tokio/pull/2094
[#2108]: https://github.com/tokio-rs/tokio/pull/2108
[#2109]: https://github.com/tokio-rs/tokio/pull/2109
[#2118]: https://github.com/tokio-rs/tokio/pull/2118
[#2125]: https://github.com/tokio-rs/tokio/pull/2125
[#2126]: https://github.com/tokio-rs/tokio/pull/2126
[#2139]: https://github.com/tokio-rs/tokio/pull/2139
[#2144]: https://github.com/tokio-rs/tokio/pull/2144

# 0.2.9 (January 9, 2020)

### Fixes

- `AsyncSeek` impl for `File` ([#1986]).
- rt: shutdown deadlock in `threaded_scheduler` ([#2074], [#2082]).
- rt: memory ordering when dropping `JoinHandle` ([#2044]).
- docs: misc API documentation fixes and improvements.

[#1986]: https://github.com/tokio-rs/tokio/pull/1986
[#2044]: https://github.com/tokio-rs/tokio/pull/2044
[#2074]: https://github.com/tokio-rs/tokio/pull/2074
[#2082]: https://github.com/tokio-rs/tokio/pull/2082

# 0.2.8 (January 7, 2020)

### Fixes

- depend on new version of `tokio-macros`.

# 0.2.7 (January 7, 2020)

### Fixes

- potential deadlock when dropping `basic_scheduler` Runtime.
- calling `spawn_blocking` from within a `spawn_blocking` ([#2006]).
- storing a `Runtime` instance in a thread-local ([#2011]).
- miscellaneous documentation fixes.
- rt: fix `Waker::will_wake` to return true when tasks match ([#2045]).
- test-util: `time::advance` runs pending tasks before changing the time ([#2059]).

### Added

- `net::lookup_host` maps a `T: ToSocketAddrs` to a stream of `SocketAddrs` ([#1870]).
- `process::Child` fields are made public to match `std` ([#2014]).
- impl `Stream` for `sync::broadcast::Receiver` ([#2012]).
- `sync::RwLock` provides an asynchronous read-write lock ([#1699]).
- `runtime::Handle::current` returns the handle for the current runtime ([#2040]).
- `StreamExt::filter` filters stream values according to a predicate ([#2001]).
- `StreamExt::filter_map` simultaneously filter and map stream values ([#2001]).
- `StreamExt::try_next` convenience for streams of `Result<T, E>` ([#2005]).
- `StreamExt::take` limits a stream to a specified number of values ([#2025]).
- `StreamExt::take_while` limits a stream based on a predicate ([#2029]).
- `StreamExt::all` tests if every element of the stream matches a predicate ([#2035]).
- `StreamExt::any` tests if any element of the stream matches a predicate ([#2034]).
- `task::LocalSet.await` runs spawned tasks until the set is idle ([#1971]).
- `time::DelayQueue::len` returns the number entries in the queue ([#1755]).
- expose runtime options from the `#[tokio::main]` and `#[tokio::test]` ([#2022]).

[#1699]: https://github.com/tokio-rs/tokio/pull/1699
[#1755]: https://github.com/tokio-rs/tokio/pull/1755
[#1870]: https://github.com/tokio-rs/tokio/pull/1870
[#1971]: https://github.com/tokio-rs/tokio/pull/1971
[#2001]: https://github.com/tokio-rs/tokio/pull/2001
[#2005]: https://github.com/tokio-rs/tokio/pull/2005
[#2006]: https://github.com/tokio-rs/tokio/pull/2006
[#2011]: https://github.com/tokio-rs/tokio/pull/2011
[#2012]: https://github.com/tokio-rs/tokio/pull/2012
[#2014]: https://github.com/tokio-rs/tokio/pull/2014
[#2022]: https://github.com/tokio-rs/tokio/pull/2022
[#2025]: https://github.com/tokio-rs/tokio/pull/2025
[#2029]: https://github.com/tokio-rs/tokio/pull/2029
[#2034]: https://github.com/tokio-rs/tokio/pull/2034
[#2035]: https://github.com/tokio-rs/tokio/pull/2035
[#2040]: https://github.com/tokio-rs/tokio/pull/2040
[#2045]: https://github.com/tokio-rs/tokio/pull/2045
[#2059]: https://github.com/tokio-rs/tokio/pull/2059

# 0.2.6 (December 19, 2019)

### Fixes

- `fs::File::seek` API regression ([#1991]).

[#1991]: https://github.com/tokio-rs/tokio/pull/1991

# 0.2.5 (December 18, 2019)

### Added

- `io::AsyncSeek` trait ([#1924]).
- `Mutex::try_lock` ([#1939])
- `mpsc::Receiver::try_recv` and `mpsc::UnboundedReceiver::try_recv` ([#1939]).
- `writev` support for `TcpStream` ([#1956]).
- `time::throttle` for throttling streams ([#1949]).
- implement `Stream` for `time::DelayQueue` ([#1975]).
- `sync::broadcast` provides a fan-out channel ([#1943]).
- `sync::Semaphore` provides an async semaphore ([#1973]).
- `stream::StreamExt` provides stream utilities ([#1962]).

### Fixes

- deadlock risk while shutting down the runtime ([#1972]).
- panic while shutting down the runtime ([#1978]).
- `sync::MutexGuard` debug output ([#1961]).
- misc doc improvements ([#1933], [#1934], [#1940], [#1942]).

### Changes

- runtime threads are configured with `runtime::Builder::core_threads` and
  `runtime::Builder::max_threads`. `runtime::Builder::num_threads` is
  deprecated ([#1977]).

[#1924]: https://github.com/tokio-rs/tokio/pull/1924
[#1933]: https://github.com/tokio-rs/tokio/pull/1933
[#1934]: https://github.com/tokio-rs/tokio/pull/1934
[#1939]: https://github.com/tokio-rs/tokio/pull/1939
[#1940]: https://github.com/tokio-rs/tokio/pull/1940
[#1942]: https://github.com/tokio-rs/tokio/pull/1942
[#1943]: https://github.com/tokio-rs/tokio/pull/1943
[#1949]: https://github.com/tokio-rs/tokio/pull/1949
[#1956]: https://github.com/tokio-rs/tokio/pull/1956
[#1961]: https://github.com/tokio-rs/tokio/pull/1961
[#1962]: https://github.com/tokio-rs/tokio/pull/1962
[#1972]: https://github.com/tokio-rs/tokio/pull/1972
[#1973]: https://github.com/tokio-rs/tokio/pull/1973
[#1975]: https://github.com/tokio-rs/tokio/pull/1975
[#1977]: https://github.com/tokio-rs/tokio/pull/1977
[#1978]: https://github.com/tokio-rs/tokio/pull/1978

# 0.2.4 (December 6, 2019)

### Fixes

- `sync::Mutex` deadlock when `lock()` future is dropped early ([#1898]).

[#1898]: https://github.com/tokio-rs/tokio/pull/1898

# 0.2.3 (December 6, 2019)

### Added

- read / write integers using `AsyncReadExt` and `AsyncWriteExt` ([#1863]).
- `read_buf` / `write_buf` for reading / writing `Buf` / `BufMut` ([#1881]).
- `TcpStream::poll_peek` - pollable API for performing TCP peek ([#1864]).
- `sync::oneshot::error::TryRecvError` provides variants to detect the error
  kind ([#1874]).
- `LocalSet::block_on` accepts `!'static` task ([#1882]).
- `task::JoinError` is now `Sync` ([#1888]).
- impl conversions between `tokio::time::Instant` and
  `std::time::Instant` ([#1904]).

### Fixes

- calling `spawn_blocking` after runtime shutdown ([#1875]).
- `LocalSet` drop infinite loop ([#1892]).
- `LocalSet` hang under load ([#1905]).
- improved documentation ([#1865], [#1866], [#1868], [#1874], [#1876], [#1911]).

[#1863]: https://github.com/tokio-rs/tokio/pull/1863
[#1864]: https://github.com/tokio-rs/tokio/pull/1864
[#1865]: https://github.com/tokio-rs/tokio/pull/1865
[#1866]: https://github.com/tokio-rs/tokio/pull/1866
[#1868]: https://github.com/tokio-rs/tokio/pull/1868
[#1874]: https://github.com/tokio-rs/tokio/pull/1874
[#1875]: https://github.com/tokio-rs/tokio/pull/1875
[#1876]: https://github.com/tokio-rs/tokio/pull/1876
[#1881]: https://github.com/tokio-rs/tokio/pull/1881
[#1882]: https://github.com/tokio-rs/tokio/pull/1882
[#1888]: https://github.com/tokio-rs/tokio/pull/1888
[#1892]: https://github.com/tokio-rs/tokio/pull/1892
[#1904]: https://github.com/tokio-rs/tokio/pull/1904
[#1905]: https://github.com/tokio-rs/tokio/pull/1905
[#1911]: https://github.com/tokio-rs/tokio/pull/1911

# 0.2.2 (November 29, 2019)

### Fixes

- scheduling with `basic_scheduler` ([#1861]).
- update `spawn` panic message to specify that a task scheduler is required ([#1839]).
- API docs example for `runtime::Builder` to include a task scheduler ([#1841]).
- general documentation ([#1834]).
- building on illumos/solaris ([#1772]).
- panic when dropping `LocalSet` ([#1843]).
- API docs mention the required Cargo features for `Builder::{basic, threaded}_scheduler` ([#1858]).

### Added

- impl `Stream` for `signal::unix::Signal` ([#1849]).
- API docs for platform specific behavior of `signal::ctrl_c` and `signal::unix::Signal` ([#1854]).
- API docs for `signal::unix::Signal::{recv, poll_recv}` and `signal::windows::CtrlBreak::{recv, poll_recv}` ([#1854]).
- `File::into_std` and `File::try_into_std` methods ([#1856]).

[#1772]: https://github.com/tokio-rs/tokio/pull/1772
[#1834]: https://github.com/tokio-rs/tokio/pull/1834
[#1839]: https://github.com/tokio-rs/tokio/pull/1839
[#1841]: https://github.com/tokio-rs/tokio/pull/1841
[#1843]: https://github.com/tokio-rs/tokio/pull/1843
[#1849]: https://github.com/tokio-rs/tokio/pull/1849
[#1854]: https://github.com/tokio-rs/tokio/pull/1854
[#1856]: https://github.com/tokio-rs/tokio/pull/1856
[#1858]: https://github.com/tokio-rs/tokio/pull/1858
[#1861]: https://github.com/tokio-rs/tokio/pull/1861

# 0.2.1 (November 26, 2019)

### Fixes

- API docs for `TcpListener::incoming`, `UnixListener::incoming` ([#1831]).

### Added

- `tokio::task::LocalSet` provides a strategy for spawning `!Send` tasks ([#1733]).
- export `tokio::time::Elapsed` ([#1826]).
- impl `AsRawFd`, `AsRawHandle` for `tokio::fs::File` ([#1827]).

[#1733]: https://github.com/tokio-rs/tokio/pull/1733
[#1826]: https://github.com/tokio-rs/tokio/pull/1826
[#1827]: https://github.com/tokio-rs/tokio/pull/1827
[#1831]: https://github.com/tokio-rs/tokio/pull/1831

# 0.2.0 (November 26, 2019)

A major breaking change. Most implementation and APIs have changed one way or
another. This changelog entry contains a highlight

### Changed

- APIs are updated to use `async / await`.
- most `tokio-*` crates are collapsed into this crate.
- Scheduler is rewritten.
- `tokio::spawn` returns a `JoinHandle`.
- A single I/O / timer is used per runtime.
- I/O driver uses a concurrent slab for allocating state.
- components are made available via feature flag.
- Use `bytes` 0.5
- `tokio::codec` is moved to `tokio-util`.

### Removed

- Standalone `timer` and `net` drivers are removed, use `Runtime` instead
- `current_thread` runtime is removed, use `tokio::runtime::Runtime` with
  `basic_scheduler` instead.

# 0.1.21 (May 30, 2019)

### Changed

- Bump `tokio-trace-core` version to 0.2 ([#1111]).

[#1111]: https://github.com/tokio-rs/tokio/pull/1111

# 0.1.20 (May 14, 2019)

### Added

- `tokio::runtime::Builder::panic_handler` allows configuring handling
  panics on the runtime ([#1055]).

[#1055]: https://github.com/tokio-rs/tokio/pull/1055

# 0.1.19 (April 22, 2019)

### Added

- Re-export `tokio::sync::Mutex` primitive ([#964]).

[#964]: https://github.com/tokio-rs/tokio/pull/964

# 0.1.18 (March 22, 2019)

### Added

- `TypedExecutor` re-export and implementations ([#993]).

[#993]: https://github.com/tokio-rs/tokio/pull/993

# 0.1.17 (March 13, 2019)

### Added

- Propagate trace subscriber in the runtime ([#966]).

[#966]: https://github.com/tokio-rs/tokio/pull/966

# 0.1.16 (March 1, 2019)

### Fixed

- async-await: track latest nightly changes ([#940]).

### Added

- `sync::Watch`, a single value broadcast channel ([#922]).
- Async equivalent of read / write file helpers being added to `std` ([#896]).

[#896]: https://github.com/tokio-rs/tokio/pull/896
[#922]: https://github.com/tokio-rs/tokio/pull/922
[#940]: https://github.com/tokio-rs/tokio/pull/940

# 0.1.15 (January 24, 2019)

### Added

- Re-export tokio-sync APIs ([#839]).
- Stream enumerate combinator ([#832]).

[#832]: https://github.com/tokio-rs/tokio/pull/832
[#839]: https://github.com/tokio-rs/tokio/pull/839

# 0.1.14 (January 6, 2019)

- Use feature flags to break up the crate, allowing users to pick & choose
  components ([#808]).
- Export `UnixDatagram` and `UnixDatagramFramed` ([#772]).

[#772]: https://github.com/tokio-rs/tokio/pull/772
[#808]: https://github.com/tokio-rs/tokio/pull/808

# 0.1.13 (November 21, 2018)

- Fix `Runtime::reactor()` when no tasks are spawned ([#721]).
- `runtime::Builder` no longer uses deprecated methods ([#749]).
- Provide `after_start` and `before_stop` configuration settings for
  `Runtime` ([#756]).
- Implement throttle stream combinator ([#736]).

[#721]: https://github.com/tokio-rs/tokio/pull/721
[#736]: https://github.com/tokio-rs/tokio/pull/736
[#749]: https://github.com/tokio-rs/tokio/pull/749
[#756]: https://github.com/tokio-rs/tokio/pull/756

# 0.1.12 (October 23, 2018)

- runtime: expose `keep_alive` on runtime builder ([#676]).
- runtime: create a reactor per worker thread ([#660]).
- codec: fix panic in `LengthDelimitedCodec` ([#682]).
- io: re-export `tokio_io::io::read` function ([#689]).
- runtime: check for executor re-entry in more places ([#708]).

[#660]: https://github.com/tokio-rs/tokio/pull/660
[#676]: https://github.com/tokio-rs/tokio/pull/676
[#682]: https://github.com/tokio-rs/tokio/pull/682
[#689]: https://github.com/tokio-rs/tokio/pull/689
[#708]: https://github.com/tokio-rs/tokio/pull/708

# 0.1.11 (September 28, 2018)

- Fix `tokio-async-await` dependency ([#675]).

[#675]: https://github.com/tokio-rs/tokio/pull/675

# 0.1.10 (September 27, 2018)

- Fix minimal versions

# 0.1.9 (September 27, 2018)

- Experimental async/await improvements ([#661]).
- Re-export `TaskExecutor` from `tokio-current-thread` ([#652]).
- Improve `Runtime` builder API ([#645]).
- `tokio::run` panics when called from the context of an executor
  ([#646]).
- Introduce `StreamExt` with a `timeout` helper ([#573]).
- Move `length_delimited` into `tokio` ([#575]).
- Re-organize `tokio::net` module ([#548]).
- Re-export `tokio-current-thread::spawn` in current_thread runtime
  ([#579]).

[#548]: https://github.com/tokio-rs/tokio/pull/548
[#573]: https://github.com/tokio-rs/tokio/pull/573
[#575]: https://github.com/tokio-rs/tokio/pull/575
[#579]: https://github.com/tokio-rs/tokio/pull/579
[#645]: https://github.com/tokio-rs/tokio/pull/645
[#646]: https://github.com/tokio-rs/tokio/pull/646
[#652]: https://github.com/tokio-rs/tokio/pull/652
[#661]: https://github.com/tokio-rs/tokio/pull/661

# 0.1.8 (August 23, 2018)

- Extract tokio::executor::current_thread to a sub crate ([#370])
- Add `Runtime::block_on` ([#398])
- Add `runtime::current_thread::block_on_all` ([#477])
- Misc documentation improvements ([#450])
- Implement `std::error::Error` for error types ([#501])

[#370]: https://github.com/tokio-rs/tokio/pull/370
[#398]: https://github.com/tokio-rs/tokio/pull/398
[#450]: https://github.com/tokio-rs/tokio/pull/450
[#477]: https://github.com/tokio-rs/tokio/pull/477
[#501]: https://github.com/tokio-rs/tokio/pull/501

# 0.1.7 (June 6, 2018)

- Add `Runtime::block_on` for concurrent runtime ([#391]).
- Provide handle to `current_thread::Runtime` that allows spawning tasks from
  other threads ([#340]).
- Provide `clock::now()`, a configurable source of time ([#381]).

[#340]: https://github.com/tokio-rs/tokio/pull/340
[#381]: https://github.com/tokio-rs/tokio/pull/381
[#391]: https://github.com/tokio-rs/tokio/pull/391

# 0.1.6 (May 2, 2018)

- Add asynchronous filesystem APIs ([#323]).
- Add "current thread" runtime variant ([#308]).
- `CurrentThread`: Expose inner `Park` instance.
- Improve fairness of `CurrentThread` executor ([#313]).

[#308]: https://github.com/tokio-rs/tokio/pull/308
[#313]: https://github.com/tokio-rs/tokio/pull/313
[#323]: https://github.com/tokio-rs/tokio/pull/323

# 0.1.5 (March 30, 2018)

- Provide timer API ([#266])

[#266]: https://github.com/tokio-rs/tokio/pull/266

# 0.1.4 (March 22, 2018)

- Fix build on FreeBSD ([#218])
- Shutdown the Runtime when the handle is dropped ([#214])
- Set Runtime thread name prefix for worker threads ([#232])
- Add builder for Runtime ([#234])
- Extract TCP and UDP types into separate crates ([#224])
- Optionally support futures 0.2.

[#214]: https://github.com/tokio-rs/tokio/pull/214
[#218]: https://github.com/tokio-rs/tokio/pull/218
[#224]: https://github.com/tokio-rs/tokio/pull/224
[#232]: https://github.com/tokio-rs/tokio/pull/232
[#234]: https://github.com/tokio-rs/tokio/pull/234

# 0.1.3 (March 09, 2018)

- Fix `CurrentThread::turn` to block on idle ([#212]).

[#212]: https://github.com/tokio-rs/tokio/pull/212

# 0.1.2 (March 09, 2018)

- Introduce Tokio Runtime ([#141])
- Provide `CurrentThread` for more flexible usage of current thread executor ([#141]).
- Add Lio for platforms that support it ([#142]).
- I/O resources now lazily bind to the reactor ([#160]).
- Extract Reactor to dedicated crate ([#169])
- Add facade to sub crates and add prelude ([#166]).
- Switch TCP/UDP fns to poll\_ -> Poll<...> style ([#175])

[#141]: https://github.com/tokio-rs/tokio/pull/141
[#142]: https://github.com/tokio-rs/tokio/pull/142
[#160]: https://github.com/tokio-rs/tokio/pull/160
[#166]: https://github.com/tokio-rs/tokio/pull/166
[#169]: https://github.com/tokio-rs/tokio/pull/169
[#175]: https://github.com/tokio-rs/tokio/pull/175

# 0.1.1 (February 09, 2018)

- Doc fixes

# 0.1.0 (February 07, 2018)

- Initial crate released based on [RFC](https://github.com/tokio-rs/tokio-rfcs/pull/3).<|MERGE_RESOLUTION|>--- conflicted
+++ resolved
@@ -1,4 +1,3 @@
-<<<<<<< HEAD
 # 1.44.2 (April 4, 2025)
 
 This release fixes a soundness issue in the broadcast channel. The channel
@@ -100,10 +99,7 @@
 [#7186]: https://github.com/tokio-rs/tokio/pull/7186
 [#7192]: https://github.com/tokio-rs/tokio/pull/7192
 
-# 1.43.1 (April 2nd, 2025)
-=======
 # 1.43.1 (April 5th, 2025)
->>>>>>> 9e044e14
 
 This release fixes a soundness issue in the broadcast channel. The channel
 accepts values that are `Send` but `!Sync`. Previously, the channel called
