--- conflicted
+++ resolved
@@ -74,15 +74,11 @@
     /// same `split` operation this method will panic.
     /// This can be checked ahead of time by comparing the stream ID
     /// of the two halves.
-<<<<<<< HEAD
     #[track_caller]
-    pub fn unsplit(self, wr: WriteHalf<T>) -> T {
-=======
     pub fn unsplit(self, wr: WriteHalf<T>) -> T
     where
         T: Unpin,
     {
->>>>>>> 171ce0ff
         if self.is_pair_of(&wr) {
             drop(wr);
 
